--- conflicted
+++ resolved
@@ -8,7 +8,6 @@
 class TestImagingPath(unittest.TestCase):
     def testImagingPath(self):
         path = ImagingPath()
-<<<<<<< HEAD
         self.assertIsNotNone(path)
         self.assertListEqual(path.elements, [])
         self.assertEqual(path.objectHeight, 10)
@@ -56,7 +55,6 @@
         self.assertTupleEqual(path.entrancePupil(), (None, None))
 
     def testEntrancePupilNoBackwardConjugate(self):
-=======
         path.append(System2f(f=10))
         self.assertEqual(path.fieldOfView(), inf)
 
@@ -98,7 +96,6 @@
         self.assertEqual(path.displayRange, largestDiameter)
 
    def testEntrancePupilAIs0(self):
->>>>>>> 8038412d
         space = Space(2)
         lens = Lens(10, 110)
         space2 = Space(10, diameter=50)
