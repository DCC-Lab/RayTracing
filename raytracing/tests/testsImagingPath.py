import envtest  # modifies path
from raytracing import *

inf = float("+inf")



class TestImagingPath(envtest.RaytracingTestCase):
    def testImagingPath(self):
        path = ImagingPath()
        self.assertIsNotNone(path)
        self.assertListEqual(path.elements, [])
        self.assertEqual(path._objectHeight, 10)
        self.assertEqual(path.objectPosition, 0)
        self.assertEqual(path.fanAngle, 0.1)
        self.assertEqual(path.fanNumber, 9)
        self.assertEqual(path.rayNumber, 3)
        self.assertEqual(path.precision, 1e-6)
        self.assertEqual(path.maxHeight, 10000.0)
        self.assertTrue(path.showImages)
        self.assertTrue(path.showObject)
        self.assertTrue(path.showElementLabels)
        self.assertTrue(path.showPointsOfInterest)
        self.assertTrue(path.showPointsOfInterestLabels)
        self.assertTrue(path.showPlanesAcrossPointsOfInterest)
        self.assertFalse(path.showEntrancePupil)

    def testImagingPathWithElements(self):
        space = Space(10)
        tLens = ThickLens(1, 10, 20, 2)
        elements = [space, tLens]
        path = ImagingPath(elements)
        self.assertListEqual(path.elements, elements)

    def testObjectHeight(self):
        path = ImagingPath()
        self.assertTrue(path.objectHeight, 10)

    def testSetObjectHeight(self):
        path = ImagingPath()
        path.objectHeight = 100
        self.assertTrue(path.objectHeight, 100)

    def testSetObjectHeightError(self):
        path = ImagingPath()
        with self.assertRaises(ValueError):
            path.objectHeight = -0.1

    def testApertureStopInfiniteAperture(self):
        space = Space(10)
        slab = DielectricSlab(1.45, 125)
        mirror = CurvedMirror(10)
        path = ImagingPath([space, slab, mirror])
        self.assertTupleEqual(path.apertureStop(), (None, inf))

    def testApertureStop(self):
        f1 = 10
        f2 = 20
        elements = [Space(f1), Lens(f1, 1000), Space(f1 + f2), Lens(f2, 700), Space(f2)]
        fourF = ImagingPath(elements)
        self.assertTupleEqual(fourF.apertureStop(), (40, 700))

    def testEntrancePupilInfiniteApertureDiam(self):
        space = Space(2)
        tLens = ThickLens(1, 10, -9, 2)
        space2 = Space(10)
        lens = Lens(4)
        elements = [space, tLens, space2, lens]
        path = ImagingPath(elements)
        self.assertTupleEqual(path.entrancePupil(), (None, None))

    def testEntrancePupilAIs0(self):
        space = Space(2)
        lens = Lens(10, 110)
        space2 = Space(10, diameter=50)
        elements = [space, lens, space2]
        path = ImagingPath(elements)
        self.assertTupleEqual(path.entrancePupil(), (None, None))

    def testEntrancePupil(self):
        space = Space(2)
        lens = Lens(10, 110)
        space2 = Space(10)
        lens2 = ThickLens(4, 12, -4, 2, 600)
        elements = [space, lens, space2, lens2]
        path = ImagingPath(elements)
        pupilPosition = 2
        stopDiameter = 110
        Mt = 1
        self.assertTupleEqual(path.entrancePupil(), (pupilPosition, stopDiameter / Mt))

    def testFieldStopInfiniteDiameter(self):
        fieldStop = (None, inf)
        space = Space(10)
        lens = Lens(10)
        space2 = Space(20)
        path = ImagingPath([space, lens, space2, lens, space])
        self.assertTupleEqual(path.fieldStop(), fieldStop)

    def testFieldStopFiniteDiameter(self):
        fieldStop = (None, inf)
        space = Space(10)
        lens = Lens(10)
        space2 = Space(20)
        path = ImagingPath([Lens(10, 450), space2, lens, space])
        self.assertTupleEqual(path.fieldStop(), fieldStop)

    def testFieldStop_1(self):
        space = Space(10)
        lens = Lens(10, 100)
        space2 = Space(20)
        lens2 = Lens(10, 50)
        path = ImagingPath([space, lens, space2, lens2, space])
        self.assertTupleEqual(path.fieldStop(), (10, 100))

    def testFieldStop_2(self):
        space = Space(10)
        lens = Lens(10, 25)
        space2 = Space(20)
        lens2 = Lens(10, 50)
        path = ImagingPath([space, lens, space2, lens2, space])
        self.assertTupleEqual(path.fieldStop(), (30, 50))

    def testEntrancePupilNoBackwardConjugate(self):
        path = ImagingPath()
        path.append(System2f(f=10))
        self.assertEqual(path.fieldOfView(), inf)

    def testImagingPathInfiniteFieldOfView2(self):
        path = ImagingPath()
        path.append(System2f(f=10, diameter=10))
        self.assertEqual(path.fieldOfView(), inf)

    def testImagingPathInfiniteFieldOfView3(self):
        path = ImagingPath()
        path.append(System2f(f=10, diameter=path.maxHeight * 2))
        path.append(Aperture(diameter=path.maxHeight * 2.3))
        self.assertEqual(path.fieldOfView(), inf)

    def testImagingPathFiniteFieldOfView(self):
        path = ImagingPath()
        path.append(System2f(f=10, diameter=10))
        path.append(Aperture(diameter=20))
        self.assertAlmostEqual(path.fieldOfView(), 20, 2)

    def testImageSizeDIs0(self):
        path = ImagingPath(System2f(f=10, diameter=10))
        path.append(Aperture(20))
        self.assertEqual(path.imageSize(), inf)

    def testImageSizeInfinite(self):
        path = ImagingPath(System4f(f1=10, f2=2, diameter1=10))
        self.assertEqual(path.imageSize(), inf)

    def testImageSize(self):
        path = ImagingPath(System4f(f1=10, f2=20, diameter1=10, diameter2=20))
        imgSize = 2 * 10 / 3 * 2
        self.assertAlmostEqual(path.imageSize(), imgSize, 2)

    def testSave(self):
        filename = self.tempFilePath("test.png")
        comments = "This is a test"
        path = ImagingPath(System4f(10, 10, 10, 10))
        path.saveFigure(filename, comments=comments)
        if not os.path.exists(filename):
            self.fail("No file saved (with comments)")
        os.remove(filename)

    def testSaveWithoutComments(self):
        filename = self.tempFilePath("test.png")
        path = ImagingPath(System4f(10, 10, 10, 10))
        path.saveFigure(filename)
        if not os.path.exists(filename):
            self.fail("No file saved (without comments)")
        os.remove(filename)

    def testChiefRayNoApertureStop(self):
        path = ImagingPath(System2f(10))
        chiefRay = path.chiefRay()
        self.assertIsNone(chiefRay)

    def testChiefRayBIs0(self):
        path = ImagingPath(System4f(10, 10))
        path.append(Aperture(10))
        self.assertIsNone(path.chiefRay())

    def testChiefRayYIsNone(self):
        path = ImagingPath()
        path.append(System2f(10, 10))
        path.append(Aperture(diameter=20))
        chiefRay = path.chiefRay()
        self.assertAlmostEqual(chiefRay.y, 10, 2)
        self.assertAlmostEqual(chiefRay.theta, -1, 3)

    def testPrincipalRayIsNone(self):
        path = ImagingPath()
        path.append(System2f(f=10, diameter=float("+inf")))
        path.append(Aperture(diameter=20))
        principalRay = path.principalRay()
        self.assertIsNone(principalRay, principalRay)

    def testPrincipalRayIsNotNone(self):
        path = ImagingPath()
        path.append(System2f(f=10, diameter=10))
        path.append(Aperture(diameter=20))
        principalRay = path.principalRay()
        self.assertAlmostEqual(principalRay.y, 10, 2)
        self.assertAlmostEqual(principalRay.theta, -1, 3)

    def testMarginalRaysNoApertureStop(self):
        path = ImagingPath(System4f(10, 10))
        ray1, ray2 = path.marginalRays()
        self.assertIsNone(ray1)
        self.assertIsNone(ray2)

    def testMarginalRaysIsImaging(self):
        path = ImagingPath(System4f(10, 10))
        path.append(Aperture(10))
        ray1, ray2 = path.marginalRays()
        self.assertIsNone(ray1)
        self.assertIsNone(ray2)

    def testMarginalRays(self):
        path = ImagingPath(System2f(10, 10))
        rays = path.marginalRays(10)
        ray1, ray2 = rays[0], rays[1]
        self.assertEqual(len(rays), 2)
        self.assertEqual(ray1.y, 10)
        self.assertEqual(ray1.theta, -0.5)
        self.assertEqual(ray2.y, 10)
        self.assertEqual(ray2.theta, -1.5)

    def testMarginalRaysThetaUpAndDownFlipped(self):
        path = ImagingPath(System2f(5))
        tl = ThickLens(1.1, 0.1, -0.1, 10)
        path.append(tl)
        path.append(Aperture(5))
        rays = path.marginalRays(10)
        ray1, ray2 = rays[0], rays[1]
        self.assertEqual(len(rays), 2)
        self.assertEqual(ray1.y, 10)
        self.assertAlmostEqual(ray1.theta, -0.38764, 5)
        self.assertEqual(ray2.y, 10)
        self.assertAlmostEqual(ray2.theta, -0.5112, 4)

    def testAxialRay(self):
        path = ImagingPath(System2f(10, 100))
        ray = path.axialRay()
        self.assertEqual(ray.y, 0)
        self.assertEqual(ray.theta, 5)

<<<<<<< HEAD
=======
    def testNA(self):
        path = ImagingPath(System2f(f=1000, diameter=20))
        self.assertAlmostEqual(path.NA(), 0.01,4)

    def testLargeNA(self):
        path = ImagingPath(System2f(f=10, diameter=200))
        self.assertTrue(path.NA() <= 1.0)

    def test4fNA(self):
        path = ImagingPath(System4f(f1=100, diameter1=20, f2=40, diameter2=20))
        self.assertAlmostEqual(path.NA(), 0.1, 3)

    def testfNumber(self):
        path = ImagingPath(System2f(f=10, diameter=10))
        self.assertAlmostEqual(path.fNumber(), 1, 4)

    def testSmallfNumber(self):
        path = ImagingPath(System2f(f=10, diameter=2))
        print(path.axialRay())
        self.assertAlmostEqual(path.fNumber(), 1, 4)

>>>>>>> 634873f3
    def testLagrangeImagingPathNoApertureIsInfinite(self):
        path = ImagingPath()
        path.append(Space(d=50))
        path.append(Lens(f=50))
        path.append(Space(d=50))
        self.assertEqual(path.lagrangeInvariant(), float("+inf"))

    def testLagrangeImagingPathNoFieldStopIsInfinite(self):
        path = ImagingPath()
        path.append(Space(d=50))
        path.append(Lens(f=50, diameter=50))
        path.append(Space(d=50))
        self.assertEqual(path.lagrangeInvariant(), float("+inf"))

    def testLagrangeImagingPath(self):
        path = ImagingPath()
        path.append(Space(d=50))
        path.append(Lens(f=50, diameter=50))
        path.append(Space(d=50, diameter=40))
        principalRay = path.principalRay()
        axialRay = path.axialRay()
        before = path.opticalInvariant(ray1=axialRay, ray2=principalRay, z=0)
        after = path.opticalInvariant(ray1=axialRay, ray2=principalRay, z=150)
        self.assertAlmostEqual(before, after)

    def testLagrangeInvariantBothNotNone(self):
        ray1 = Ray()
        ray2 = Ray(0, 0.1)
        path = ImagingPath()
        path.append(Space(d=50))
        path.append(Lens(f=50, diameter=50))
        path.append(Space(d=50, diameter=40))
        before = path.opticalInvariant(ray1, ray2, 10)
        after = path.opticalInvariant(ray1, ray2, 70)
        self.assertAlmostEqual(before, after)

    def testChiefRayInfiniteFOVNoY(self):
        path = ImagingPath(System2f(10, 10))
        with self.assertRaises(ValueError):
            path.chiefRay()


if __name__ == '__main__':
    envtest.main()
<|MERGE_RESOLUTION|>--- conflicted
+++ resolved
@@ -249,8 +249,6 @@
         self.assertEqual(ray.y, 0)
         self.assertEqual(ray.theta, 5)
 
-<<<<<<< HEAD
-=======
     def testNA(self):
         path = ImagingPath(System2f(f=1000, diameter=20))
         self.assertAlmostEqual(path.NA(), 0.01,4)
@@ -271,8 +269,6 @@
         path = ImagingPath(System2f(f=10, diameter=2))
         print(path.axialRay())
         self.assertAlmostEqual(path.fNumber(), 1, 4)
-
->>>>>>> 634873f3
     def testLagrangeImagingPathNoApertureIsInfinite(self):
         path = ImagingPath()
         path.append(Space(d=50))
