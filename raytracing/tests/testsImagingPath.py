import envtest  # modifies path
from raytracing import *

inf = float("+inf")


<<<<<<< HEAD
class TestImagingPath(envtest.RaytracingTestCase):
    def testImagingPath(self):
=======
class TestImagingPath(unittest.TestCase):
    def testImagingPathEmptyElements(self):
>>>>>>> 542b9db8
        path = ImagingPath()
        self.assertIsNotNone(path)
        self.assertListEqual(path.elements, [])
        self.assertEqual(path._objectHeight, 10)
        self.assertEqual(path.objectPosition, 0)
        self.assertEqual(path.fanAngle, 0.1)
        self.assertEqual(path.fanNumber, 9)
        self.assertEqual(path.rayNumber, 3)
        self.assertEqual(path.precision, 0.001)
        self.assertEqual(path.maxHeight, 10000.0)
        self.assertTrue(path.showImages)
        self.assertTrue(path.showObject)
        self.assertTrue(path.showElementLabels)
        self.assertTrue(path.showPointsOfInterest)
        self.assertTrue(path.showPointsOfInterestLabels)
        self.assertTrue(path.showPlanesAcrossPointsOfInterest)
        self.assertFalse(path.showEntrancePupil)

    def testImagingPathWithElements(self):
        space = Space(10)
        tLens = ThickLens(1, 10, 20, 2)
        elements = [space, tLens]
        path = ImagingPath(elements)
        self.assertListEqual(path.elements, elements)

    def testObjectHeight(self):
        path = ImagingPath()
        self.assertTrue(path.objectHeight, 10)

    def testSetObjectHeight(self):
        path = ImagingPath()
        path.objectHeight = 100
        self.assertTrue(path.objectHeight, 100)

    def testSetObjectHeightError(self):
        path = ImagingPath()
        with self.assertRaises(ValueError):
            path.objectHeight = -0.1

    def testApertureStopInfiniteAperture(self):
        space = Space(10)
        slab = DielectricSlab(1.45, 125)
        mirror = CurvedMirror(10)
        path = ImagingPath([space, slab, mirror])
        self.assertTupleEqual(path.apertureStop(), (None, inf))

    def testApertureStop(self):
        f1 = 10
        f2 = 20
        elements = [Space(f1), Lens(f1, 1000), Space(f1 + f2), Lens(f2, 700), Space(f2)]
        fourF = ImagingPath(elements)
        self.assertTupleEqual(fourF.apertureStop(), (40, 700))

    def testEntrancePupilInfiniteApertureDiam(self):
        space = Space(2)
        tLens = ThickLens(1, 10, -9, 2)
        space2 = Space(10)
        lens = Lens(4)
        elements = [space, tLens, space2, lens]
        path = ImagingPath(elements)
        self.assertTupleEqual(path.entrancePupil(), (None, None))

<<<<<<< HEAD
    def testDisplayRangeWithFiniteLens(self):
        path = ImagingPath()  # default objectHeight is 10
        path.append(Space(d=10))
        path.append(Lens(f=5, diameter=20))

        largestDiameter = 20

        self.assertEqual(path.displayRange(), largestDiameter)

    def testDisplayRange(self):
        path = ImagingPath()
        path.append(Space(2))
        path.append(CurvedMirror(-5, 10))
        self.assertAlmostEqual(path.displayRange(), 5 * 10)

        path.objectHeight = 1
        self.assertEqual(path.displayRange(), 10)

    def testDisplayRangeWithEmptyPath(self):
        path = ImagingPath()

        largestDiameter = path.objectHeight * 2

        self.assertEqual(path.displayRange(), largestDiameter)

=======
>>>>>>> 542b9db8
    def testEntrancePupilAIs0(self):
        space = Space(2)
        lens = Lens(10, 110)
        space2 = Space(10, diameter=50)
        elements = [space, lens, space2]
        path = ImagingPath(elements)
        self.assertTupleEqual(path.entrancePupil(), (None, None))

    def testEntrancePupil(self):
        space = Space(2)
        lens = Lens(10, 110)
        space2 = Space(10)
        lens2 = ThickLens(4, 12, -4, 2, 600)
        elements = [space, lens, space2, lens2]
        path = ImagingPath(elements)
        pupilPosition = 2
        stopDiameter = 110
        Mt = 1
        self.assertTupleEqual(path.entrancePupil(), (pupilPosition, stopDiameter / Mt))

    def testFieldStopInfiniteDiameter(self):
        fieldStop = (None, inf)
        space = Space(10)
        lens = Lens(10)
        space2 = Space(20)
        path = ImagingPath([space, lens, space2, lens, space])
        self.assertTupleEqual(path.fieldStop(), fieldStop)

    def testFieldStopFiniteDiameter(self):
        fieldStop = (None, inf)
        space = Space(10)
        lens = Lens(10)
        space2 = Space(20)
        path = ImagingPath([Lens(10, 450), space2, lens, space])
        self.assertTupleEqual(path.fieldStop(), fieldStop)

    def testFieldStop_1(self):
        space = Space(10)
        lens = Lens(10, 100)
        space2 = Space(20)
        lens2 = Lens(10, 50)
        path = ImagingPath([space, lens, space2, lens2, space])
        self.assertTupleEqual(path.fieldStop(), (10, 100))

    def testFieldStop_2(self):
        space = Space(10)
        lens = Lens(10, 25)
        space2 = Space(20)
        lens2 = Lens(10, 50)
        path = ImagingPath([space, lens, space2, lens2, space])
        self.assertTupleEqual(path.fieldStop(), (30, 50))

    def testEntrancePupilNoBackwardConjugate(self):
        path = ImagingPath()
        path.append(System2f(f=10))
        self.assertEqual(path.fieldOfView(), inf)

    def testImagingPathInfiniteFieldOfView2(self):
        path = ImagingPath()
        path.append(System2f(f=10, diameter=10))
        self.assertEqual(path.fieldOfView(), inf)

    def testImagingPathInfiniteFieldOfView3(self):
        path = ImagingPath()
        path.append(System2f(f=10, diameter=path.maxHeight * 2))
        path.append(Aperture(diameter=path.maxHeight * 2.3))
        self.assertEqual(path.fieldOfView(), inf)

    def testImagingPathFiniteFieldOfView(self):
        path = ImagingPath()
        path.append(System2f(f=10, diameter=10))
        path.append(Aperture(diameter=20))
        self.assertAlmostEqual(path.fieldOfView(), 20, 2)

    def testImageSizeDIs0(self):
        path = ImagingPath(System2f(f=10, diameter=10))
        path.append(Aperture(20))
        self.assertEqual(path.imageSize(), inf)

    def testImageSizeInfinite(self):
        path = ImagingPath(System4f(f1=10, f2=2, diameter1=10))
        self.assertEqual(path.imageSize(), inf)

    def testImageSize(self):
        path = ImagingPath(System4f(f1=10, f2=20, diameter1=10, diameter2=20))
        imgSize = 2 * 10 / 3 * 2
        self.assertAlmostEqual(path.imageSize(), imgSize, 2)

<<<<<<< HEAD
    def testSave(self):
        filename = os.path.join(TestImagingPath.dirName, "test.png")
=======
    def testSaveWithComments(self):
        filename = "test.png"
>>>>>>> 542b9db8
        comments = "This is a test"
        path = ImagingPath(System4f(10, 10, 10, 10))
        path.save(filename, comments=comments)
        if not os.path.exists(filename):
            self.fail("No file saved (with comments)")
        os.remove(filename)

    def testSaveWithoutComments(self):
        filename = "test.png"
        path = ImagingPath(System4f(10, 10, 10, 10))
        path.save(filename)
        if not os.path.exists(filename):
            self.fail("No file saved (without comments)")
        os.remove(filename)

    def testRearrangeRayTraceForPlottingAllNonBlocked(self):
        path = ImagingPath([Space(10), Lens(5, 20), Space(10)])
        initialRay = Ray(0, 1)  # Will go through without being blocked
        listOfRays = path.trace(initialRay)
        xy = path.rearrangeRayTraceForPlotting(listOfRays, True)
        x = [0, 0, 10, 10, 10, 0]
        z = [0, 0, 10, 10, 10, 20]
        self.assertTupleEqual(xy, (z, x))

    def testRearrangeRayTraceForPlottingAllBlockedAndRemoved(self):
        path = ImagingPath([Space(10), Lens(5, 20), Space(10)])
        initialRay = Ray(0, 1.01)  # Will be blocked
        listOfRays = path.trace(initialRay)
        xy = path.rearrangeRayTraceForPlotting(listOfRays, True)
        self.assertTupleEqual(xy, ([], []))

    def testRearrangeRayTraceForPlottingSomeBlockedAndRemoved(self):
        path = ImagingPath([Space(10), Lens(5, 20), Space(10)])
        initialRay = Ray(0, 1.01)  # Will be blocked
        listOfRays = path.trace(initialRay)
        xy = path.rearrangeRayTraceForPlotting(listOfRays, False)
        x = [0, 0, 10.1]
        z = [0, 0, 10]
        self.assertTupleEqual(xy, (z, x))

    def testChiefRayNoApertureStop(self):
        path = ImagingPath(System2f(10))
        chiefRay = path.chiefRay()
        self.assertIsNone(chiefRay)

    def testChiefRayBIs0(self):
        path = ImagingPath(System4f(10, 10))
        path.append(Aperture(10))
        self.assertIsNone(path.chiefRay())

    def testChiefRayYIsNone(self):
        path = ImagingPath()
        path.append(System2f(10, 10))
        path.append(Aperture(diameter=20))
        chiefRay = path.chiefRay()
        self.assertAlmostEqual(chiefRay.y, 20, 2)
        self.assertAlmostEqual(chiefRay.theta, -2, 3)

    def testPrincipalRayIsNoneNoFiniteElement(self):
        path = ImagingPath(System4f(10, 10))
        self.assertIsNone(path.principalRay())

    def testPrincipalRayIsNoneFiniteElement(self):
        path = ImagingPath(System4f(10, 10))
        path.append(Aperture(10))
        self.assertIsNone(path.principalRay())

    def testPrincipalRayIsNotNone(self):
        path = ImagingPath()
        path.append(System2f(10, 10))
        path.append(Aperture(diameter=20))
        principalRay = path.principalRay()
        self.assertAlmostEqual(principalRay.y, 20, 2)
        self.assertAlmostEqual(principalRay.theta, -2, 3)

    def testMarginalRaysNoApertureStop(self):
        path = ImagingPath(System4f(10, 10))
        self.assertIsNone(path.marginalRays())

    def testMarginalRaysIsImaging(self):
        path = ImagingPath(System4f(10, 10))
        path.append(Aperture(10))
        self.assertIsNone(path.marginalRays())

    def testMarginalRays(self):
        path = ImagingPath(System2f(10, 10))
        rays = path.marginalRays(10)
        ray1, ray2 = rays[0], rays[1]
        self.assertEqual(len(rays), 2)
        self.assertEqual(ray1.y, 10)
        self.assertEqual(ray1.theta, -0.5)
        self.assertEqual(ray2.y, 10)
        self.assertEqual(ray2.theta, -1.5)

    def testMarginalRaysThetaUpAndDownFlipped(self):
        path = ImagingPath(System2f(5))
        tl = ThickLens(1.1, 0.1, -0.1, 10)
        path.append(tl)
        path.append(Aperture(5))
        rays = path.marginalRays(10)
        ray1, ray2 = rays[0], rays[1]
        self.assertEqual(len(rays), 2)
        self.assertEqual(ray1.y, 10)
        self.assertAlmostEqual(ray1.theta, -0.38764, 5)
        self.assertEqual(ray2.y, 10)
        self.assertAlmostEqual(ray2.theta, -0.5112, 4)

    def testAxialRay(self):
        path = ImagingPath(System2f(10, 100))
        rays = path.axialRay()
        ray1, ray2 = rays[0], rays[1]
        self.assertEqual(len(rays), 2)
        self.assertEqual(ray1.y, 0)
        self.assertEqual(ray1.theta, 5)
        self.assertEqual(ray2.y, 0)
        self.assertEqual(ray2.theta, -5)

    def testLagrangeImagingPathNoAperture(self):
        path = ImagingPath()
        path.append(Space(d=50))
        path.append(Lens(f=50))
        path.append(Space(d=50))
        with self.assertRaises(ValueError):
            path.lagrangeInvariant(z=0)

    def testLagrangeImagingPathNoFieldStop(self):
        path = ImagingPath()
        path.append(Space(d=50))
        path.append(Lens(f=50, diameter=50))
        path.append(Space(d=50))
        with self.assertRaises(ValueError):
            path.lagrangeInvariant(z=0)

    def testLagrangeImagingPath(self):
        path = ImagingPath()
        path.append(Space(d=50))
        path.append(Lens(f=50, diameter=50))
        path.append(Space(d=50, diameter=40))
        before = path.lagrangeInvariant(z=0)
        after = path.lagrangeInvariant(z=150)
        self.assertAlmostEqual(before, after)

    def testLagrangeInvariantBothNotNone(self):
        ray1 = Ray()
        ray2 = Ray(0, 0.1)
        path = ImagingPath()
        path.append(Space(d=50))
        path.append(Lens(f=50, diameter=50))
        path.append(Space(d=50, diameter=40))
        before = path.lagrangeInvariant(ray1, ray2, 10)
        after = path.lagrangeInvariant(ray1, ray2, 70)
        self.assertAlmostEqual(before, after)

    def testChiefRayInfiniteFOVNoY(self):
        path = ImagingPath(System2f(10, 10))
        with self.assertRaises(ValueError):
            path.chiefRay()


if __name__ == '__main__':
    envtest.main()<|MERGE_RESOLUTION|>--- conflicted
+++ resolved
@@ -4,13 +4,9 @@
 inf = float("+inf")
 
 
-<<<<<<< HEAD
+
 class TestImagingPath(envtest.RaytracingTestCase):
     def testImagingPath(self):
-=======
-class TestImagingPath(unittest.TestCase):
-    def testImagingPathEmptyElements(self):
->>>>>>> 542b9db8
         path = ImagingPath()
         self.assertIsNotNone(path)
         self.assertListEqual(path.elements, [])
@@ -73,34 +69,6 @@
         path = ImagingPath(elements)
         self.assertTupleEqual(path.entrancePupil(), (None, None))
 
-<<<<<<< HEAD
-    def testDisplayRangeWithFiniteLens(self):
-        path = ImagingPath()  # default objectHeight is 10
-        path.append(Space(d=10))
-        path.append(Lens(f=5, diameter=20))
-
-        largestDiameter = 20
-
-        self.assertEqual(path.displayRange(), largestDiameter)
-
-    def testDisplayRange(self):
-        path = ImagingPath()
-        path.append(Space(2))
-        path.append(CurvedMirror(-5, 10))
-        self.assertAlmostEqual(path.displayRange(), 5 * 10)
-
-        path.objectHeight = 1
-        self.assertEqual(path.displayRange(), 10)
-
-    def testDisplayRangeWithEmptyPath(self):
-        path = ImagingPath()
-
-        largestDiameter = path.objectHeight * 2
-
-        self.assertEqual(path.displayRange(), largestDiameter)
-
-=======
->>>>>>> 542b9db8
     def testEntrancePupilAIs0(self):
         space = Space(2)
         lens = Lens(10, 110)
@@ -189,13 +157,8 @@
         imgSize = 2 * 10 / 3 * 2
         self.assertAlmostEqual(path.imageSize(), imgSize, 2)
 
-<<<<<<< HEAD
     def testSave(self):
         filename = os.path.join(TestImagingPath.dirName, "test.png")
-=======
-    def testSaveWithComments(self):
-        filename = "test.png"
->>>>>>> 542b9db8
         comments = "This is a test"
         path = ImagingPath(System4f(10, 10, 10, 10))
         path.save(filename, comments=comments)
@@ -204,7 +167,7 @@
         os.remove(filename)
 
     def testSaveWithoutComments(self):
-        filename = "test.png"
+        filename = os.path.join(TestImagingPath.dirName, "test.png")
         path = ImagingPath(System4f(10, 10, 10, 10))
         path.save(filename)
         if not os.path.exists(filename):
@@ -356,4 +319,4 @@
 
 
 if __name__ == '__main__':
-    envtest.main()+    envtest.main()
