import unittest
import envtest  # modifies path
from raytracing import *

inf = float("+inf")


class TestImagingPath(unittest.TestCase):
    def testImagingPath(self):
        path = ImagingPath()
        self.assertIsNotNone(path)
        self.assertListEqual(path.elements, [])
        self.assertEqual(path.objectHeight, 10)
        self.assertEqual(path.objectPosition, 0)
        self.assertEqual(path.fanAngle, 0.1)
        self.assertEqual(path.fanNumber, 9)
        self.assertEqual(path.rayNumber, 3)
        self.assertEqual(path.precision, 0.001)
        self.assertEqual(path.maxHeight, 10000.0)
        self.assertTrue(path.showImages)
        self.assertTrue(path.showObject)
        self.assertTrue(path.showElementLabels)
        self.assertTrue(path.showPointsOfInterest)
        self.assertTrue(path.showPointsOfInterestLabels)
        self.assertTrue(path.showPlanesAcrossPointsOfInterest)
        self.assertFalse(path.showEntrancePupil)

        space = Space(10)
        tLens = ThickLens(1, 10, 20, 2)
        elements = [space, tLens]
        path = ImagingPath(elements)
        self.assertListEqual(path.elements, elements)

    def testApertureStopInfiniteAperture(self):
        space = Space(10)
        slab = DielectricSlab(1.45, 125)
        mirror = CurvedMirror(10)
        path = ImagingPath([space, slab, mirror])
        self.assertTupleEqual(path.apertureStop(), (None, inf))

    def testApertureStop(self):
        f1 = 10
        f2 = 20
        elements = [Space(f1), Lens(f1, 1000), Space(f1 + f2), Lens(f2, 700), Space(f2)]
        fourF = ImagingPath(elements)
        self.assertTupleEqual(fourF.apertureStop(), (40, 700))

    def testEntrancePupilInfiniteApertureDiam(self):
        space = Space(2)
        tLens = ThickLens(1, 10, -9, 2)
        space2 = Space(10)
        lens = Lens(4)
        elements = [space, tLens, space2, lens]
        path = ImagingPath(elements)
        self.assertTupleEqual(path.entrancePupil(), (None, None))

    @unittest.skip("Skipping because of pupil problem!")
    def testEntrancePupilNoBackwardConjugate(self):
        space = Space(2)
        lens = Lens(10, 110)
        space2 = Space(10, diameter=50)
        elements = [space, lens, space2]
        path = ImagingPath(elements)
        # TODO: Finish test when issue fixed

    def testEntrancePupil(self):
        space = Space(2)
        lens = Lens(10, 110)
        space2 = Space(10)
        lens2 = ThickLens(4, 12, -4, 2, 600)
        elements = [space, lens, space2, lens2]
        path = ImagingPath(elements)
        pupilPosition = 2
        stopDiameter = 110
        Mt = 1
        self.assertTupleEqual(path.entrancePupil(), (pupilPosition, stopDiameter / Mt))

    def testFieldStopInfiniteDiameter(self):
        space = Space(10)
        lens = Lens(10)
        space2 = Space(20)
        path = ImagingPath([space, lens, space2, lens, space])
        self.assertTupleEqual(path.fieldStop(), (None, inf))

        path = ImagingPath([Lens(10, 450), space2, lens, space])
        self.assertTupleEqual(path.fieldStop(), (None, inf))

        path = ImagingPath([space, Lens(10, 450), space2, lens, space])
        self.assertTupleEqual(path.fieldStop(), (None, inf))

    @unittest.skip("I think there is a problem with FieldStop...")
    def testFieldStop(self):
        space = Space(10)
        lens = Lens(10, 100)
        space2 = Space(20)
        lens2 = Lens(10, 50)
        path = ImagingPath([space, lens, space2, lens2, space])
        print(path.apertureStop())
        # FIXME: I think this should be (30, 50)...
        self.assertTupleEqual(path.fieldStop(), (30, 50))



<<<<<<< HEAD
    # def testImagingPathInfiniteFieldOfView(self):
    #     path = ImagingPath()
    #     path.append(System2f(f=10))
    #     self.assertEqual(path.fieldOfView(), inf)
    #
    # def testImagingPathInfiniteFieldOfView2(self):
    #     path = ImagingPath()
    #     path.append(System2f(f=10, diameter=10))
    #     self.assertEqual(path.fieldOfView(), inf)
    #
    # def testImagingPathInfiniteFieldOfView3(self):
    #     path = ImagingPath()
    #     path.append(System2f(f=10, diameter=10))
    #     path.append(Aperture(diameter=20))
    #     self.assertAlmostEqual(path.fieldOfView(), 20, 2)
=======
    def testEntrancePupilAIs0(self):
        space = Space(2)
        lens = Lens(10, 110)
        space2 = Space(10, diameter=50)
        elements = [space, lens, space2]
        path = ImagingPath(elements)
        self.assertIsNotNone(path.entrancePupil())

>>>>>>> fdc6330e


if __name__ == '__main__':
    unittest.main()<|MERGE_RESOLUTION|>--- conflicted
+++ resolved
@@ -101,7 +101,6 @@
 
 
 
-<<<<<<< HEAD
     # def testImagingPathInfiniteFieldOfView(self):
     #     path = ImagingPath()
     #     path.append(System2f(f=10))
@@ -117,7 +116,7 @@
     #     path.append(System2f(f=10, diameter=10))
     #     path.append(Aperture(diameter=20))
     #     self.assertAlmostEqual(path.fieldOfView(), 20, 2)
-=======
+
     def testEntrancePupilAIs0(self):
         space = Space(2)
         lens = Lens(10, 110)
@@ -126,7 +125,7 @@
         path = ImagingPath(elements)
         self.assertIsNotNone(path.entrancePupil())
 
->>>>>>> fdc6330e
+
 
 
 if __name__ == '__main__':
