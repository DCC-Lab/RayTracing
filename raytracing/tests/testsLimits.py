<<<<<<< HEAD
import envtest # modifies path
=======
import unittest
import envtest  # modifies path
>>>>>>> 542b9db8
from raytracing import *

inf = float("+inf")

<<<<<<< HEAD
class TestLimits(envtest.RaytracingTestCase):
=======

class TestLimits(unittest.TestCase):
>>>>>>> 542b9db8
    def testLimitsThatExist(self):
        # Limits that exist
        self.assertEqual(inf, float('+inf'))
        self.assertEqual(0 / inf, 0)
        self.assertEqual(inf * inf, inf)
        self.assertEqual(inf * 10, inf)
        self.assertEqual(inf * (-10), -inf)
        self.assertEqual(inf + 10, inf)
        self.assertEqual(inf * (-inf), -inf)
        self.assertEqual((-inf) * (-inf), inf)
        self.assertEqual((inf) ** (inf), inf)

        # Dividing by zero is never allowed
        with self.assertRaises(Exception) as context:
            inf / 0

    def testLimitsThatDontExist(self):
        self.assertTrue(isnan(inf - inf))
        self.assertTrue(isnan(inf * 0))

    def testLimitsThatExistButPythonDoesNotConsider(self):
        self.assertEqual((1.0) ** (inf), 1)

        # This rounds off to 0.99999 on my computer and the test fails
        # a = 3.3
        # b = 0.1
        # c = 3.0
        # self.assertEqual(((a/c-b))**(inf), 1)


if __name__ == '__main__':
    envtest.main()<|MERGE_RESOLUTION|>--- conflicted
+++ resolved
@@ -1,19 +1,10 @@
-<<<<<<< HEAD
 import envtest # modifies path
-=======
-import unittest
-import envtest  # modifies path
->>>>>>> 542b9db8
 from raytracing import *
 
 inf = float("+inf")
 
-<<<<<<< HEAD
+
 class TestLimits(envtest.RaytracingTestCase):
-=======
-
-class TestLimits(unittest.TestCase):
->>>>>>> 542b9db8
     def testLimitsThatExist(self):
         # Limits that exist
         self.assertEqual(inf, float('+inf'))
