import unittest
import envtest  # modifies path
from raytracing import *

inf = float("+inf")

# Set to False if you don't want to test saving and/or loading a lot or rays
# These tests can take a few seconds
testSaveHugeFile = True


class TestRays(unittest.TestCase):

<<<<<<< HEAD
    def testRays(self):
        r = Rays()
        self.assertIsNotNone(r)
        self.assertListEqual(r.rays, [])
        self.assertEqual(r.iteration, 0)
        self.assertEqual(r.progressLog, 10000)
        self.assertIsNone(r._yValues)
        self.assertIsNone(r._thetaValues)
        self.assertIsNone(r._yHistogram)
        self.assertIsNone(r._thetaHistogram)
        self.assertIsNone(r._directionBinEdges)

        r = Rays([])
        self.assertListEqual(r.rays, [])

    @unittest.skip("This should be fixed soon")
=======
>>>>>>> 60ab7495
    def testRaysInitDifferentInputs(self):
        listOfRays = [Ray(), Ray(1, 1), Ray(1, -2), Ray(0, -1)]
        tupleOfRays = tuple(listOfRays)
        npArrayOfRays = array(listOfRays)
        raysFromList = Rays(listOfRays)
        raysFromTuple = Rays(tupleOfRays)
        raysFromArray = Rays(npArrayOfRays)
<<<<<<< HEAD
        self.assertListEqual(raysFromList.rays, listOfRays)
        self.assertTupleEqual(raysFromTuple.rays, tupleOfRays)
        self.assertTrue(all(raysFromArray.rays == npArrayOfRays))

        with self.assertRaises(AttributeError):
            # This should raise an exception
            Rays("Ray(), Ray(1), Ray(1,1)")

    def testRaysIterations(self):
        raysList = [Ray(), Ray(2), Ray(1)]
        rays = Rays(raysList)
        index = 0
        for ray in rays:
            self.assertEqual(ray, raysList[index])
            index += 1

    def testRaysIterationsNone(self):
        rays = Rays()
        rays.rays = None
        with self.assertRaises(StopIteration):
            next(rays)

    def testRaysLen(self):
        r = Rays()
        self.assertEqual(len(r), 0)

        r = Rays([])
        self.assertEqual(len(r), 0)

        listOfRays = [Ray(), Ray(1, 1), Ray(1, -2), Ray(0, -1)]
        r = Rays(listOfRays)
        self.assertEqual(len(r), len(listOfRays))

    def testRaysLenNone(self):
        r = Rays()
        r.rays = None
        self.assertEqual(len(r), 0)

    def testRaysGetRay(self):
        raysList = [Ray(), Ray(1), Ray(-1)]
        rays = Rays(raysList)
        for i in range(len(raysList)):
            self.assertEqual(rays[i], raysList[i])

    def testCountRays(self):
        r = Rays()
        self.assertEqual(r.count, 0)

        r = Rays([])
        self.assertEqual(r.count, 0)

        listOfRays = [Ray(), Ray(1, 1), Ray(1, -2), Ray(0, -1)]
        r = Rays(listOfRays)
        self.assertEqual(r.count, 4)

    def testYValues(self):
        r = Rays()
        self.assertListEqual(r.yValues, [])

        r = Rays([])
        self.assertListEqual(r.yValues, [])

        listOfRays = [Ray(), Ray(1, 1), Ray(1, -2), Ray(0, -1)]
        r = Rays(listOfRays)
        self.assertListEqual(r.yValues, [0, 1, 1, 0])

    def testYValuesNotNone(self):
        r = Rays([Ray()])
        # Don't do this, only for test purpose
        yvalues = [0]
        r._yValues = yvalues
        self.assertListEqual(r.yValues, yvalues)

    def testThetaValues(self):
        r = Rays()
        self.assertListEqual(r.thetaValues, [])

        r = Rays([])
        self.assertListEqual(r.thetaValues, [])

        listOfRays = [Ray(), Ray(1, 1), Ray(1, -2), Ray(0, -1)]
        r = Rays(listOfRays)
        self.assertListEqual(r.thetaValues, [0, 1, -2, -1])

    def testThetaValuesNotNone(self):
=======
        rays = Rays(listOfRays)
        self.assertListEqual(raysFromList.rays, listOfRays)
        self.assertListEqual(raysFromTuple.rays, listOfRays)
        self.assertListEqual(raysFromArray.rays, listOfRays)
        self.assertListEqual(Rays(rays).rays, listOfRays)

        with self.assertRaises(TypeError) as error:
            # This should raise an TypeError exception
            Rays("Ray(), Ray(1), Ray(1,1)")

        with self.assertRaises(TypeError) as error:
            # This should raise an TypeError exception
            Rays([Ray(), [1, 2], Ray()])

        with self.assertRaises(TypeError) as error:
            # This should raise an TypeError exception
            Rays(Matrix())

    def testRayCountHist(self):
>>>>>>> 60ab7495
        r = Rays([Ray()])
        # Don't do this, only for test purpose
        thetaValues = [0]
        r._thetaValues = thetaValues
        self.assertListEqual(r.thetaValues, thetaValues)

    def testDisplayProgress(self):
        import io
        from contextlib import redirect_stdout

        f = io.StringIO()
        with redirect_stdout(f):
            rays = [Ray(0, 0)]
            rays = Rays(rays)
            rays.progressLog = 1
            rays.displayProgress()
        out = f.getvalue()
        self.assertEqual(out.strip(), "Progress 0/1 (0%)")

    def testDisplayProgressSmallerProgressLog(self):
        import io
        from contextlib import redirect_stdout

        f = io.StringIO()
        with redirect_stdout(f):
            rays = [Ray(), Ray(2, 0), Ray(1, 0), Ray(-1, 0)]
            rays = Rays(rays)
            rays.progressLog = 1
            rays.displayProgress()
        out = f.getvalue()
        self.assertEqual(out.strip(), "Progress 0/4 (0%)")

    def testDisplayProgressNothing(self):
        import io
        from contextlib import redirect_stdout

        f = io.StringIO()
        with redirect_stdout(f):
            rays = [Ray(0, 0)]
            rays = Rays(rays)
            rays.iteration = 1
            rays.displayProgress()
        out = f.getvalue()
        self.assertEqual(out.strip(), "")

    def testRayCountHistogram(self):
        r = [Ray(a, a) for a in range(6)]
        r = Rays(r)
        tRes = ([x * 0.5 + 0.25 for x in range(10)], [1, 0, 1, 0, 1, 0, 1, 0, 1, 1])
        self.assertTupleEqual(r.rayCountHistogram(10), tRes)

        r = [Ray(a, a) for a in range(50)]
        r = Rays(r)
        rayCountHist = r.rayCountHistogram(minValue=2)
        comparison = ([(a - 1) * 1.175 + 1.4125 for a in range(2, 42)],
                      [2, 1, 1, 1, 1, 2, 1, 1, 1, 1, 1, 2, 1, 1, 1, 1, 1, 2, 1, 1, 1, 1, 2, 1, 1, 1, 1, 1, 2, 1, 1, 1,
                       1, 1, 2, 1, 1, 1, 1, 2])
        self.assertEqual(len(rayCountHist[0]), len(comparison[0]))
        self.assertEqual(len(rayCountHist[1]), len(comparison[1]))
        for i in range(len(rayCountHist[0])):
            self.assertAlmostEqual(rayCountHist[0][i], comparison[0][i])
        self.assertListEqual(rayCountHist[1], comparison[1])

    def testRayAnglesHistogram(self):
        r = [Ray(a, a / 6) for a in range(6)]
        r = Rays(r)
        tRes = ([(x * 1 / 12 + 1 / 24) for x in range(10)], [1, 1, 0, 1, 0, 0, 1, 1, 0, 1])
        rayAngleHist = r.rayAnglesHistogram(10)
        self.assertEqual(len(rayAngleHist[0]), len(tRes[0]))
        self.assertEqual(len(rayAngleHist[1]), len(tRes[1]))
        for i in range(len(rayAngleHist[0])):
            self.assertAlmostEqual(rayAngleHist[0][i], tRes[0][i])
        self.assertListEqual(rayAngleHist[1], tRes[1])

        r = [Ray(a, a / 50) for a in range(50)]
        r = Rays(r)
        rayAngleHist = r.rayAnglesHistogram(minValue=2 / 50)
        comparison = ([((a - 1) * 1.175 + 1.4125) / 50 for a in range(2, 42)],
                      [2, 1, 1, 1, 1, 2, 1, 1, 1, 1, 1, 2, 1, 1, 1, 1, 1, 2, 1, 1, 1, 1, 2, 1, 1, 1, 1, 1, 2, 1, 1, 1,
                       1, 1, 2, 1, 1, 1, 1, 2])
        self.assertEqual(len(rayAngleHist[0]), len(comparison[0]))
        self.assertEqual(len(rayAngleHist[1]), len(comparison[1]))
        for i in range(len(rayAngleHist[0])):
            self.assertAlmostEqual(rayAngleHist[0][i], comparison[0][i])
        self.assertListEqual(rayAngleHist[1], comparison[1])

    def testRayCountHistAlreadyComputed(self):
        r = Rays([Ray(2), Ray()])
        init = r.rayCountHistogram()
        self.assertIsNotNone(init)  # First time compute
        final = r.rayCountHistogram()
        self.assertIsNotNone(final)  # Second time compute, now works

        self.assertTupleEqual(init, final)
        final = r.rayCountHistogram(maxValue=1)
        self.assertNotEqual(init, final)

    def testRayAnglesHistAlreadyComputed(self):
        r = Rays([Ray(0, 2), Ray()])
        init = r.rayAnglesHistogram()
        self.assertIsNotNone(init)  # First time compute
        final = r.rayAnglesHistogram()
        self.assertIsNotNone(final)  # Second time compute, now works

        self.assertTupleEqual(init, final)
        final = r.rayAnglesHistogram(maxValue=1)
        self.assertNotEqual(init, final)

    def testAppend(self):
        r = Rays([Ray(1, 1)])
        self.assertListEqual(r.rays, [Ray(1, 1)])
        r.append(Ray())
        self.assertListEqual(r.rays, [Ray(1, 1), Ray()])

        r.rayAnglesHistogram()
        r.rayCountHistogram()
        r.append(Ray(2, 0))
        self.assertIsNone(r._yValues)
        self.assertIsNone(r._thetaValues)
        self.assertIsNone(r._yHistogram)
        self.assertIsNone(r._thetaHistogram)
        self.assertIsNone(r._directionBinEdges)
        self.assertIsNone(r._countHistogramParameters)
        self.assertIsNone(r._xValuesCountHistogram)
        self.assertIsNone(r._anglesHistogramParameters)
        self.assertIsNone(r._xValuesAnglesHistogram)

    def testAppendNone(self):
        rays = Rays()
        rays.rays = None
        rays.append(Ray())
        self.assertIsNone(rays.rays)

    @unittest.skip("This should be fixed")
    def testAppendInvalidInput(self):
        rays = Rays()
        with self.assertRaises(TypeError):
            rays.append("This is a ray")


class TestRaysSaveAndLoad(unittest.TestCase):

    def setUp(self) -> None:
        self.testRays = Rays([Ray(), Ray(1, 1), Ray(-1, 1), Ray(-1, -1)])
        self.fileName = 'testFile.pkl'
        with open(self.fileName, 'wb') as file:
            pickle.Pickler(file).dump(self.testRays.rays)
        time.sleep(1)  # Make sure everything is ok

    def tearDown(self) -> None:
        if os.path.exists(self.fileName):
            os.remove(self.fileName)  # We remove the test file

    def testLoadFileDoesntExists(self):
        file = r"this file\doesn't\exists"
        rays = Rays()
        with self.assertRaises(FileNotFoundError):
            rays.load(file)

    def assertLoadNotFailed(self, rays: Rays, name: str = None, append: bool = False):
        if name is None:
            name = self.fileName
        try:
            rays.load(name, append)
        except Exception as exception:
            self.fail(f"An exception was raised:\n{exception}")

    def testLoad(self):
        rays = Rays()
        self.assertLoadNotFailed(rays)
        self.assertListEqual(rays.rays, self.testRays.rays)

        rays.rays = None
        self.assertLoadNotFailed(rays)
        self.assertListEqual(rays.rays, self.testRays.rays)

        finalRays = self.testRays.rays[:]  # We copy with [:]
        finalRays.extend(self.testRays.rays[:])
        self.assertLoadNotFailed(rays, append=True)  # We append
        self.assertListEqual(rays.rays, finalRays)

        self.assertLoadNotFailed(rays)  # We don't append, we override
        self.assertListEqual(rays.rays, self.testRays.rays)

    def assertSaveNotFailed(self, rays: Rays, name: str, deleteNow: bool = True):
        try:
            rays.save(name)
        except Exception as exception:
            self.fail(f"An exception was raised:\n{exception}")
        finally:
            if os.path.exists(name) and deleteNow:
                os.remove(name)  # We delete the temp file

    def testSaveInEmptyFile(self):
        rays = Rays([Ray(), Ray(1, 1), Ray(-1, 1)])
        name = "emptyFile.pkl"
        self.assertSaveNotFailed(rays, name)

    def testSaveInFileNotEmpty(self):
        rays = Rays([Ray(), Ray(1, 1), Ray(-1, 1)])
        self.assertSaveNotFailed(rays, self.fileName)

    @unittest.skipIf(not testSaveHugeFile, "Don't test saving a lot of rays")
    def testSaveHugeFile(self):
        nbRays = 100_000
        raysList = [Ray(y, y / nbRays) for y in range(nbRays)]
        rays = Rays(raysList)
        self.assertSaveNotFailed(rays, "hugeFile.pkl")

    def testSaveThenLoad(self):
        raysList = [Ray(), Ray(-1), Ray(2), Ray(3)]
        rays = Rays(raysList)
        name = "testSaveAndLoad.pkl"
        self.assertSaveNotFailed(rays, name, False)
        raysLoad = Rays()
        self.assertLoadNotFailed(raysLoad, name)
        self.assertListEqual(raysLoad.rays, rays.rays)
        os.remove(name)

    @unittest.skipIf(not testSaveHugeFile, "Don't test saving then loading a lot of rays")
    def testSaveThenLoadHugeFile(self):
        nbRays = 100_000
        raysList = [Ray(y, y / nbRays) for y in range(nbRays)]
        rays = Rays(raysList)
        name = "hugeFile.pkl"
        self.assertSaveNotFailed(rays, name, False)
        raysLoad = Rays()
        self.assertLoadNotFailed(raysLoad, name)
        self.assertListEqual(raysLoad.rays, rays.rays)
        os.remove(name)


if __name__ == '__main__':
    unittest.main()<|MERGE_RESOLUTION|>--- conflicted
+++ resolved
@@ -11,7 +11,7 @@
 
 class TestRays(unittest.TestCase):
 
-<<<<<<< HEAD
+
     def testRays(self):
         r = Rays()
         self.assertIsNotNone(r)
@@ -28,8 +28,6 @@
         self.assertListEqual(r.rays, [])
 
     @unittest.skip("This should be fixed soon")
-=======
->>>>>>> 60ab7495
     def testRaysInitDifferentInputs(self):
         listOfRays = [Ray(), Ray(1, 1), Ray(1, -2), Ray(0, -1)]
         tupleOfRays = tuple(listOfRays)
@@ -37,7 +35,7 @@
         raysFromList = Rays(listOfRays)
         raysFromTuple = Rays(tupleOfRays)
         raysFromArray = Rays(npArrayOfRays)
-<<<<<<< HEAD
+
         self.assertListEqual(raysFromList.rays, listOfRays)
         self.assertTupleEqual(raysFromTuple.rays, tupleOfRays)
         self.assertTrue(all(raysFromArray.rays == npArrayOfRays))
@@ -123,7 +121,6 @@
         self.assertListEqual(r.thetaValues, [0, 1, -2, -1])
 
     def testThetaValuesNotNone(self):
-=======
         rays = Rays(listOfRays)
         self.assertListEqual(raysFromList.rays, listOfRays)
         self.assertListEqual(raysFromTuple.rays, listOfRays)
@@ -143,7 +140,6 @@
             Rays(Matrix())
 
     def testRayCountHist(self):
->>>>>>> 60ab7495
         r = Rays([Ray()])
         # Don't do this, only for test purpose
         thetaValues = [0]
