--- conflicted
+++ resolved
@@ -50,14 +50,10 @@
 
     def testInvalidParameters(self):
         with self.assertRaises(Exception) as context:
-<<<<<<< HEAD
-            beam = GaussianBeam(w=1, R=0)
-=======
             beam = GaussianBeam()
 
         with self.assertRaises(Exception) as context:
             beam = GaussianBeam(w=1,R=0)
->>>>>>> afad45b3
 
     def testMultiplicationBeam(self):
         # No default parameters
