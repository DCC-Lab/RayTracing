from .ray import *
from .gaussianbeam import *
from .rays import *

import multiprocessing
import sys
import matplotlib.pyplot as plt
import matplotlib.patches as patches
import matplotlib.path as mpath
import matplotlib.transforms as transforms
import math
import warnings


def warningOnOneLine(message, category, filename, lineno, line=None):
    return ' %s:%s\n%s:%s' % (filename, lineno, category.__name__, message)


warnings.formatwarning = warningOnOneLine


class Matrix(object):
    """A matrix and an optical element that can transform a ray or another
    matrix.

    The general properties (A,B,C,D) are defined here. The operator "*" is
    overloaded to allow simple statements such as:

    ray2 = M1 * ray
    or
    M3 = M2 * M1

    The physical length is included in the matrix to allow simple management of
    the ray tracing. IF two matrices are multiplied, the resulting matrice
    will have a physical length that is the sum of both matrices.

    In addition finite apertures are considered: if the apertureDiameter
    is not infinite (default), then the object is assumed to limit the
    ray height to plus or minus apertureDiameter/2 from the front edge to the back
    edge of the element.

    Parameters
    ----------
    A : float
        Value of the index (1,1) in the ABCD matrix of the element. (default =1)
    B : float
        Value of the index (2,1) in the ABCD matrix of the element. (default =0)
    C : float
        Value of the index (1,2) in the ABCD matrix of the element. (default =0)
    D : float
        Value of the index (2,2) in the ABCD matrix of the element. (default =1)
    physicalLength: float (Optional)
        Length of the object. (default =0)
    frontVertex : float (Optional)
        Position of the front interface, from which FFL is calculated (default = None)
    backVertex : float (Optional)
        Position of the back interface, from which BFL is calculated (default = None)
    frontIndex : float (Optional)
        Index of refraction at the entrance (front). (default = 1.0)
        This value cannot be less than 1.0.
    backIndex : float (Optional)
        Index of refraction at exit (back). (default = 1.0)
        This value cannot be less than 1.0.
    apertureDiameter : float (Optional)
        Aperture of the element. (default = +Inf)
        The diameter of the aperture must be a positive value.
    label : string (Optional)
        The label of the element.

    Returns
    -------
    Matrix : object
        an element with a defined ABCD matrix and properties.

    Examples
    --------
    An ABCD matrix of a free space of length 3 can be defined as follows

    >>> from raytracing import *
    >>> M= Matrix(A=1,B=3,C=0,D=1)
    >>> print(M)
    /                \
    |  1.000    3.000 |
    |                 |
    |  0.000    1.000 |
     \               /
    f = +inf (afocal)


    Notes
    -----
    The vertices are not mandatory: they represent the first (front) and second
    (back) physical interfaces.  It is possible to have None (e.g., freespace)
    1 (dielectric interface) or 2 (any lens).

    The front and back indices are important in the calculation of the determinant
    and the effective focal lengths.

    """

    __epsilon__ = 1e-5  # Anything smaller is zero

    def __init__(
            self,
            A: float = 1,
            B: float = 0,
            C: float = 0,
            D: float = 1,
            physicalLength: float = 0,
            frontVertex=None,
            backVertex=None,
            frontIndex=1.0,
            backIndex=1.0,
            apertureDiameter=float('+Inf'),
            label=''
    ):
        # Ray matrix formalism
        self.A = float(A)
        self.B = float(B)
        self.C = float(C)
        self.D = float(D)

        # Length of this element
        self.L = float(physicalLength)
        # Aperture
        self.apertureDiameter = apertureDiameter

        # First and last interfaces. Used for BFL and FFL
        self.frontVertex = frontVertex
        self.backVertex = backVertex

        # Index of refraction at entrance and exit.
        self.frontIndex = frontIndex
        self.backIndex = backIndex

        self.label = label
        self.isFlipped = False
        super(Matrix, self).__init__()

    def determinant(self):
        """The determinant of the ABCD matrix is always frontIndex/backIndex,
        which is often 1.0

        Examples
        --------
        >>> from raytracing import *

        >>> # M is an ABCD matrix of a lens (f=3)
        >>> M= Matrix(A=1,B=0,C=-1/3,D=1,label='Lens')
        >>> print('the determinant of matrix is equal to :' , M.determinant())
        the determinant of matrix is equal to : 1.0

        """
        return self.A * self.D - self.B * self.C

    def __mul__(self, rightSide):
        """Operator overloading allowing easy-to-read matrix multiplication
        with other `Matrix`, with a `Ray` or a `GaussianBeam`.

        For instance, with M1 = Matrix() and M2 = Matrix(), one can write
        M3 = M1*M2. With r = Ray(), one can apply the M1 transform to a ray
        with rOut = M1*r

        Examples
        --------
        >>> from raytracing import *

        >>> M1= Matrix(A=1,B=0,C=-1/3,D=1,label='Lens')
        >>> M2= Matrix(A=1,B=0,C=-1/3,D=1,label='Lens')
        >>> print('product M2*M1 :' , M2*M1)

        """
        if isinstance(rightSide, Matrix):
            return self.mul_matrix(rightSide)
        elif isinstance(rightSide, Ray):
            return self.mul_ray(rightSide)
        elif isinstance(rightSide, GaussianBeam):
            return self.mul_beam(rightSide)
        else:
            raise TypeError(
                "Unrecognized right side element in multiply: '{0}'\
                 cannot be multiplied by a Matrix".format(rightSide))

    def mul_matrix(self, rightSideMatrix):
        """ This function is used to combine two elements into a single matrix.
        The multiplication of two ABCD matrices calculates the total ABCD matrix of the system.
        Total length of the elements is calculated (z) but apertures are lost. We compute
        the first and last vertices.

        Parameters
        ----------
        rightSideMatrix : object from Matrix class
            including the ABCD matrix and other properties of an element.

        Returns
        -------
        A matrix with:

        a : float
            Value of the index (1,1) in the ABCD matrix of the combination of the two elements.
        b : float
            Value of the index (2,1) in the ABCD matrix of the combination of the two elements.
        c : float
            Value of the index (1,2) in the ABCD matrix of the combination of the two elements.
        d : float
            Value of the index (2,2) in the ABCD matrix of the combination of the two elements.
        frontVertex : (type?)
            First interface used for FFL
        backVertex : (type?)
            Last interface used for BFL
        physicalLength: float
            Length of the combination of the two elements.

        Examples
        --------
        Consider a Lens (f=3) and a free space (d=2). The equal ABCD matrix
        of this system can be calculated as the following

        >>> from raytracing import *
        >>> # M1 is an ABCD matrix of a lens (f=3)
        >>> M1= Matrix(A=1,B=0,C=-1/3,D=1,label='Lens')
        >>> # M2 is an ABCD matrix of free space (d=2)
        >>> M2= Matrix(A=1,B=2,C=0,D=1,label='freeSpace')
        >>> print('Total ABCD matrix :' , M1.mul_matrix(M2))
        Total ABCD matrix :
         /             \
        |  1.000    2.000 |
        |               |
        | -0.333    0.333 |
         \             /
        f=3.000

        See Also
        --------
        raytracing.Matrix.mul_ray
        raytracing.Matrix.mul_beam

        Notes
        -----
        If there is more than two elements, the multplication can be repeated
        to calculate the total ABCD matrix of the system. When combining matrices,
        any apertures are lost.
        """

        a = self.A * rightSideMatrix.A + self.B * rightSideMatrix.C
        b = self.A * rightSideMatrix.B + self.B * rightSideMatrix.D
        c = self.C * rightSideMatrix.A + self.D * rightSideMatrix.C
        d = self.C * rightSideMatrix.B + self.D * rightSideMatrix.D
        L = self.L + rightSideMatrix.L

        # The front vertex of the combination is the front vertex
        # of the rightSideMatrix (occuring first) if the vertex exists.
        # If it does not, it will be the front vertex of the self element.
        # If neither element has a front vertex, then the combination has no
        # front vertex. This occurs when we have Space()*Space().

        # The back vertex of the combination is the back vertex of the self
        # element, occuring last, if it exists. If it does not, it is the
        # back vertex of the rightSideMatrix (which may or may not exist).
        # Vertices are measured with respect to the front edge of the
        # combined element.

        fv = rightSideMatrix.frontVertex
        if fv is None and self.frontVertex is not None:
            fv = rightSideMatrix.L + self.frontVertex

        if self.backVertex is not None:
            bv = rightSideMatrix.L + self.backVertex
        else:
            bv = rightSideMatrix.backVertex

        return Matrix(a, b, c, d, frontVertex=fv, backVertex=bv, physicalLength=L)

    def mul_ray(self, rightSideRay):
        """This function does the multiplication of a ray by a matrix.
        The output shows the propagated ray through the system.
        New position of ray is updated by the physical length of the matrix.

        Parameters
        ----------
        rightSideRay : object from Ray class
            including the Ray properties

        Returns
        -------
        outputRay : an object from Ray class
            New position of the input ray after passing through the element.

        Examples
        --------
        A propagation of a ray at height 10 with angle 10 can be written as the following:

        >>> from raytracing import *
        >>> # M1 is an ABCD matrix of a lens (f=10)
        >>> M1= Matrix(A=1,B=0,C=-1/10,D=1,physicalLength=5,label='Lens')
        >>> # R is a ray
        >>> R= Ray(y=10,theta=10)
        >>> print('The output ray of Lens M1 :' , M1.mul_ray(R))
        The output ray of Lens M1 :
         /       \
        | 10.000  |
        |         |
        |  9.000  |
         \       /
        z = 5.000

        And after a free space (d=2)

        >>> # M2 is an ABCD matrix of free space (d=2)
        >>> M2= Matrix(A=1,B=2,C=0,D=1,physicalLength=2,label='freeSpace')
        >>> M=M1.mul_matrix(M2)
        >>> print('The output ray of Lens M1 and free space M2 :' , M.mul_ray(R))
        The output ray of Lens M1 and free space M2 :
         /       \
        | 30.000  |
        |         |
        |  7.000  |
         \       /
        z = 7.000


        See Also
        --------
        raytracing.Matrix.mul_matrix
        raytracing.Matrix.mul_beam
        raytracing.ray

        Notes
        -----
        If the ray is beyond the aperture diameter it is labelled
        as "isBlocked = True" but the propagation can still be calculated.
        """

        outputRay = Ray()
        outputRay.y = self.A * rightSideRay.y + self.B * rightSideRay.theta
        outputRay.theta = self.C * rightSideRay.y + self.D * rightSideRay.theta

        outputRay.z = self.L + rightSideRay.z
        outputRay.apertureDiameter = self.apertureDiameter

        if abs(rightSideRay.y) > abs(self.apertureDiameter / 2.0):
            outputRay.isBlocked = True
        else:
            outputRay.isBlocked = rightSideRay.isBlocked

        return outputRay

    def mul_beam(self, rightSideBeam):
        """This function calculates the multiplication of a coherent beam with complex radius
        of curvature q by an ABCD matrix.

        Parameters
        ----------
        rightSideBeam : object from GaussianBeam class
            including the beam properties


        Returns
        -------
        outputBeam : object from GaussianBeam class
            The properties of the beam at the output of the system with the defined ABCD matrix

        Examples
        --------
        >>> from raytracing import *
        >>> # M1 is an ABCD matrix of a lens (f=10)
        >>> M1= Matrix(A=1,B=0,C=-1/10,D=1,physicalLength=5,label='Lens')
        >>> # B is a Gaussian Beam
        >>> B=GaussianBeam(q=complex(1,1),w=1,R=5,n=1)
        >>> print('The output properties of are:' , M1.mul_beam(B))
        The output ray of Lens M1 : Complex radius: (0.976+1.22j)
        w(z): 0.020, R(z): 2.500, z: 5.000, λ: 632.8 nm
        zo: 1.220, wo: 0.016, wo position: -0.976

        See Also
        --------
        raytracing.Matrix.mul_matrix
        raytracing.Matrix.mul_ray
        raytracing.GaussianBeam
        """
        q = rightSideBeam.q
        if rightSideBeam.n != self.frontIndex:
            msg = "The gaussian beam is not tracking the index of refraction properly {0} {1}\n".format(
                rightSideBeam.n, self.frontIndex)
            warnings.warn(msg, UserWarning)

        qprime = (complex(self.A) * q + complex(self.B)) / (complex(self.C) * q + complex(self.D))

        outputBeam = GaussianBeam(q=qprime, wavelength=rightSideBeam.wavelength)
        outputBeam.z = self.L + rightSideBeam.z
        outputBeam.n = self.backIndex

        if abs(outputBeam.w) > self.apertureDiameter / 2:
            outputBeam.isClipped = True
        else:
            outputBeam.isClipped = rightSideBeam.isClipped

        return outputBeam

    def largestDiameter(self):
        """ Largest diameter for a group of elements

        Returns
        -------
        LargestDiameter : float
            Largest diameter of the element or group of elements. For a `Matrix`
            this will simply be the aperture diameter of this element.
        """
        return self.apertureDiameter

    def hasFiniteApertureDiameter(self):
        """If the system has a finite aperture size

        Returns
        -------
        apertureDiameter : bool
            If True, the element or group of elements have a finite aperture size
        """
        return self.apertureDiameter != float("+Inf")

    def transferMatrix(self, upTo=float('+Inf')):
        """ The Matrix() that corresponds to propagation from the edge
        of the element (z=0) up to distance "upTo" (z=upTo). If no parameter is
        provided, the transfer matrix will be from the front edge to the back edge.
        If the element has a null thickness, the matrix representing the element
        is returned.

        Parameters
        ----------
        upTo : float
            A distance that shows the propagation length (default=Inf)

        Returns
        -------
        tramsferMatrix : object from Matrix class
            The matrix for the propagation length through the system

        Examples
        --------
        >>> from raytracing import *
        >>> # M1 is an ABCD matrix of a lens (f=2)
        >>> M1= Matrix(A=1,B=0,C=-1/10,D=1,physicalLength=2,label='Lens')
        >>> transferM=M1.transferMatrix(upTo=5)
        >>> print('The transfer matrix is:', transferM)
        The transfer matrix is:
         /             \
        |  1.000    0.000 |
        |               |
        | -0.100    1.000 |
         \             /
        f=10.000

        See Also
        --------
        raytracing.Matrix.transferMatrices

        Notes
        -----
        The upTo parameter should have a value greater than the physical distance of the system.
        """

        distance = upTo
        if self.L == 0:
            return self
        elif self.L <= distance:
            return self
        else:
            raise TypeError("Subclass of non-null physical length must override transferMatrix()")

    def transferMatrices(self):
        """ The list of Matrix() that corresponds to the propagation through
        this element (or group). For a Matrix(), it simply returns a list
        with a single element [self].
        For a MatrixGroup(), it returns the transferMatrices for
        each individual element and appends each element to a list for this group."""

        return [self]

    def lagrangeInvariant(self, ray1, ray2, z=0):
        """ The Lagrange invariant is a quantity that is conserved
        for any two rays in the system. It is often seen with the
        chief ray and marginal ray in an imaging system, but it is
        actually very general and any two rays can be used.
        In ImagingPath(), if no rays are provided, the chief and
        marginal rays are used.

        Parameters
        ----------
        ray1 : object of Ray class
            A ray at height y1 and angle theta1
        ray2 : object of Ray class
            A ray at height y2 and angle theta2
        z : float
            A distance that shows propagation length

        Returns
        -------
        lagrangeInvariant : float
            The value of the lagrange invariant constant for ray1 and ray2

        Examples
        --------
        >>> from raytracing import *
        >>> # M is an ABCD matrix of a lens (f=10)
        >>> M= Matrix(A=1,B=0,C=-1/10,D=1,label='Lens')
        >>> # R1 and R2 are two rays
        >>> R1=Ray(y=5,theta=20)
        >>> R2=Ray(y=2,theta=10)
        >>> LagrangeInv=M.lagrangeInvariant(R1,R2)
        >>> print('The lagrange invariant value for R1 and R2 is:', LagrangeInv)
        The lagrange invariant value for R1 and R2 is: -10.0

        See Also
        --------
        raytracing.Matrix.transferMatrices
        raytracing.ImagingPath.lagrangeInvariant

        Notes
        -----
        To use this function, the physicalLength of the system should be zero.
        """

        matrix = self.transferMatrix(upTo=z)

        outputRay1 = matrix.traceThrough(ray1)
        outputRay2 = matrix.traceThrough(ray2)

        return matrix.backIndex * (outputRay1.theta * outputRay2.y - outputRay1.y * outputRay2.theta)

    def trace(self, ray):
        """The ray matrix formalism, through multiplication of a ray by 
        a matrix, will give the correct ray but will never consider apertures.
        By "tracing" a ray, we explicitly consider all apertures in the system.
        If a ray is blocked, its property isBlocked will be true, and
        isNotBlocked will be false.

        Because we want to manage blockage by apertures, we need to perform a two-step process
        for elements that have a finite, non-null length: where is the ray blocked exactly?
        It can be blocked at the entrance, at the exit, or anywhere in between.
        The aperture diameter for a finite-length element is constant across the length
        of the element. We therefore check before entering the element and after having
        propagated through the element. For now, this will suffice.

        Parameters
        ----------
        ray : object of Ray class
            A ray at height y and angle theta

        Returns
        -------
        rayTrace : List of ray(s)
            A list of rays (i.e. a ray trace) for the input ray through the matrix. 

        Examples
        --------
        >>> from raytracing import *
        >>> # M is an ABCD matrix of a lens (f=10)
        >>> M= Matrix(A=1,B=0,C=-1/10,D=1,physicalLength=0,label='Lens')
        >>> # R1 is a ray
        >>> R1=Ray(y=5,theta=20)
        >>> Tr=M.trace(R1)
        >>> print('the height of traced ray is' , Tr[0].y,  'and the angle is', Tr[0].theta)
        the height of traced ray is 5.0 and the angle is 19.5

        See Also
        --------
        raytracing.Matrix.traceThrough
        raytracing.Matrix.mul_ray

        Notes
        -----
        Currently, the output of the function is returned as a list. It is
        sufficient to trace (i.e. display) the ray to draw lines between the points.
        For some elements, (zero physical length), there will be a single element. For
        other elements there may be more.  For groups of elements, there can be any 
        number of rays in the list.

		If you only care about the final ray that has propagated through, use 
		`traceThrough()`
        """

        rayTrace = []
        if isinstance(ray, Ray):
            if self.L > 0:
                if abs(ray.y) > self.apertureDiameter / 2:
                    ray.isBlocked = True
                rayTrace.append(ray)

        rayTrace.append(self * ray)

        return rayTrace

    def traceThrough(self, inputRay):
        """Contrary to trace(), this only returns the last ray.
        Mutiplying the ray by the transfer matrix will give the correct ray
        but will not consider apertures.  By "tracing" a ray, we do consider
        all apertures in the system.

        Parameters
        ----------
        inputRay : object of Ray class
            A ray at height y and angle theta

        Returns
        -------
        rayTrace : object of Ray class
            The height and angle of the last ray after propagating through the system,
            including apertures.

        Examples
        --------
        >>> from raytracing import *
        >>> # M is an ABCD matrix of a lens (f=10)
        >>> M= Matrix(A=1,B=0,C=-1/10,D=1,physicalLength=2,label='Lens')
        >>> # R1 is a ray
        >>> R1=Ray(y=5,theta=20)
        >>> Tr=M.traceThrough(R1)
        >>> print('the height of traced ray is' , Tr.y,  'and the angle is', Tr.theta)
        the height of traced ray is 5.0 and the angle is 19.5

        See Also
        --------
        raytracing.Matrix.trace
        raytracing.Matrix.traceMany

        Notes
        -----
        If a ray is blocked, its property isBlocked will be true, and isNotBlocked will be false.
        """

        rayTrace = self.trace(inputRay)
        return rayTrace[-1]

    def traceMany(self, inputRays):
        """This function trace each ray from a group of rays from front edge of element to
        the back edge. It can be either a list of Ray(), or a Rays() object:
        the Rays() object is an iterator and can be used like a list.

        Parameters
        ----------
        inputRays : object of Ray class
            A List of rays, each object includes two ray. The fisr is the properties
            of the input ray and the second is the properties of the output ray.

        Returns
        -------
        rayTrace : object of Ray class
            List of Ray() (i,e. a raytrace), one for each input ray.

        Examples
        --------
        First, a list of 10 uniformly distributed random ray is generated
        and then the output of the system for the rays are calculated.

        >>> from raytracing import *
        >>> # M is an ABCD matrix of a lens (f=10)
        >>> M= Matrix(A=1,B=0,C=-1/10,D=1,physicalLength=2,label='Lens')
        >>> # inputRays is a group of random rays with uniform distribution at center
        >>> nRays = 10
        >>> inputRays = RandomUniformRays(yMax=0, maxCount=nRays)
        >>> Tr=M.traceMany(inputRays)
        >>> #index[0] of the first object in the list is the first input
        >>> print('The properties of the first input ray:', Tr[0][0])
        The properties of the first input ray:
         /       \
        |  0.000  |
        |         |
        |  1.113  |
         \       /
        z = 0.000

        >>> #index[1] of the first object in the list is the first output
        >>> print('The properties of the first output ray:', Tr[0][1])
        The properties of the first output ray:
         /       \
        |  0.000  |
        |         |
        |  1.113  |
         \       /
        z = 2.000

        See Also
        --------
        raytracing.Matrix.trace
        raytracing.Matrix.traceThrough
        raytracing.Matrix.traceManyThrough
        """
        manyRayTraces = []
        for inputRay in inputRays:
            rayTrace = self.trace(inputRay)
            manyRayTraces.append(rayTrace)

        return manyRayTraces

    def traceManyThrough(self, inputRays, progress=True):
        """This function trace each ray from a list or a Rays() distribution from
        front edge of element to the back edge.
        Input can be either a list of Ray(), or a Rays() object:
        the Rays() object is an iterator and can be used like a list of rays.
        UniformRays, LambertianRays() etc... can be used.

        Parameters
        ----------
        inputRays : object of Ray class
            A group of rays
        progress : bool
            if True, the progress of the raceTrough is shown (default=Trye)


        Returns
        -------
        outputRays : object of Ray class
            List of Ray() (i,e. a raytrace), one for each input ray.

        Examples
        --------
        >>> from raytracing import *
        >>> # M is an ABCD matrix of a lens (f=10)
        >>> M= Matrix(A=1,B=0,C=-1/10,D=1,physicalLength=2,label='Lens')
        >>> # inputRays is a group of random rays with uniform distribution at center
        >>> nRays = 3
        >>> inputRays = RandomUniformRays(yMax=5, yMin=0, maxCount=nRays)
        >>> Tr=M.traceManyThrough(inputRays)
        >>> print('heights of the output rays:', Tr.yValues)
        heights of the output rays: [4.323870378874155, 2.794064779525441, 0.7087442942835853]

        >>>> print('angles of the output rays:', Tr.thetaValues)
        angles of the output rays: [-1.499826089814585, 0.7506850963379516, -0.44348989046728904]

        See Also
        --------
        raytracing.Matrix.traceThrough
        raytracing.Matrix.traceMany

        Notes
        -----
        We assume that if the user will be happy to receive
        Rays() as an output even if they passed a list of rays as inputs.
        """

        try:
            iter(inputRays)
        except TypeError:
            raise TypeError("'inputRays' argument is not iterable.")

        if not isinstance(inputRays, Rays):
            inputRays = Rays(inputRays)

        outputRays = Rays()

        for ray in inputRays:
            lastRay = self.traceThrough(ray)
            if lastRay.isNotBlocked:
                outputRays.append(lastRay)

            if progress:
                inputRays.displayProgress()

        return outputRays

    def traceManyThroughInParallel(self, inputRays, progress=True, processes=None):
        """ This is an advanced technique to gain from parallel computation:
        it is the same as traceManyThrough(), but splits this call in
        several other parallel processes using the `multiprocessing` module,
        which is os-independent.

        Everything hinges on a simple pool.map() command that will apply 
        the provided function to every element of the array, but across several
        processors. It is trivial to implement and the benefits are simple:
        if you create 8 processes on 8 CPU cores, you gain a factor of 
        approximately 8 in speed. We are not talking GPU acceleration, but
        still: 1 minute is shorter than 8 minutes.

        Parameters
        ----------
        inputRays : object of Ray class
            A group of rays
        progress : bool
            if True, the progress of the raceTrough is shown (default=Trye)
        processes : (tyoe?)
            ???????

        Returns
        -------
        outputRays : object of Ray class
            List of Ray() (i,e. a raytrace), one for each input ray.

        See Also
        --------
        raytracing.Matrix.traceManyThrough
        raytracing.Matrix.traceMany

        Notes
        -----
        One important technical issue: Pool accesses the array in multiple processes
        and cannot be dynamically generated (because it is not thread-safe).
        We explicitly generate the list before the computation, then we split
        the array in #processes different lists.
        """

        if processes is None:
            processes = multiprocessing.cpu_count()

        theExplicitList = list(inputRays)
        manyInputRays = [theExplicitList[i::processes] for i in range(processes)]

        with multiprocessing.Pool(processes=processes) as pool:
            outputRays = pool.map(self.traceManyThrough, manyInputRays)

        outputRaysList = []
        for rays in outputRays:
            outputRaysList += rays.rays

        return Rays(rays=outputRaysList)

    def isImaging(self):
        """If B=0, then the matrix represents that transfer from a conjugate
        plane to another (i.e. object at the front edge and image at the
        back edge).

        Examples
        --------
        >>> from raytracing import *
        >>> # M1 is an ABCD matrix of a lens (f=10)
        >>> M1= Matrix(A=1,B=0,C=-1/10,D=1,physicalLength=2,label='Lens')
        >>> print('isImaging:' , M1.isImaging)
        isImaging: True

        >>> # M2 is an ABCD matrix of free space (d=2)
        >>> M2= Matrix(A=1,B=2,C=0,D=1,physicalLength=2,label='Lens')
        >>> print('isImaging:' , M2.isImaging)
        isImaging: False

        Notes
        -----
        In this case:
        A = transverse magnification
        D = angular magnification
        And as usual, C = -1/f (always).
        """

        return abs(self.B) < Matrix.__epsilon__

    def hasPower(self):
        """ If True, then there is a non-null focal length because C!=0

        Examples
        --------
        >>> from raytracing import *
        >>> # M1 is an ABCD matrix of a lens (f=10)
        >>> M1= Matrix(A=1,B=0,C=-1/10,D=1,physicalLength=2,label='Lens')
        >>> print('hasPower:' , M1.hasPower)
        hasPower: True

        >>> # M2 is an ABCD matrix of free space (d=2)
        >>> M2= Matrix(A=1,B=2,C=0,D=1,physicalLength=2,label='Lens')
        >>> print('hasPower:' , M2.hasPower)
        hasPower: False
        """
        return self.C != 0

    def pointsOfInterest(self, z):
        """ Any points of interest for this matrix (focal points,
        principal planes etc...)
        """

        # ptsOfInterest = []
        # if self.frontVertex is not None:
        #     ptsOfInterest.append({'z': self.frontVertex, 'label': '$V_f$'})
        # if self.backVertex is not None:
        #     ptsOfInterest.append({'z': self.backVertex, 'label': '$V_b$'})

        return []


    def focalDistances(self):
        """ This is the synonym of effectiveFocalLengths()

        Returns
        -------
        focalDistances : array
            Returns the effective focal lengths on either side.

        Examples
        --------
        >>> from raytracing import *
        >>> # M1 is an ABCD matrix of a lens (f=5)
        >>> M1= Matrix(A=1,B=0,C=-1/5,D=1,physicalLength=0,label='Lens')
        >>> f1=M1.focalDistances()
        >>> print('focal distances:' , f1)
        focal distances: (5.0, 5.0)

        This function has the same out put as effectiveFocalLengths()

        >>> f2=M1.effectiveFocalLengths()
        >>> print('focal distances:' , f2)
        focal distances: (5.0, 5.0)
        """

        return self.effectiveFocalLengths()


    def effectiveFocalLengths(self):
        """ The effective focal lengths calculated from the power (C)
        of the matrix.

        Returns
        -------
        effectiveFocalLengths : array
            Returns the FFL and BFL

        See Also
        --------
        raytracing.Matrix.focalDistances

        Examples
        --------
        >>> from raytracing import *
        >>> # M1 is an ABCD matrix of a lens (f=5)
        >>> M1= Matrix(A=1,B=0,C=-1/5,D=1,physicalLength=0,label='Lens')
        >>> f2=M1.effectiveFocalLengths()
        >>> print('focal distances:' , f2)
        focal distances: (5.0, 5.0)

        This function has the same out put as effectiveFocalLengths()
        >>> f1=M1.focalDistances()
        >>> print('focal distances:' , f1)
        focal distances: (5.0, 5.0)

        Notes
        -----
        Currently, it is assumed the index is n=1 on either side and
        both focal lengths are the same.
        """
        if self.hasPower:
            focalLength2 = -1.0 / self.C # left (n1) to right (n2)
            temporaryCopy = self
            temporaryCopy.flipOrientation()
            focalLength1 = -1.0 / self.C # right (n2) to left (n2)
        else:
            focalLength1 = float("+Inf")
            focalLength2 = float("+Inf")

        return (focalLength1, focalLength2)

    def backFocalLength(self):
        """ The focal lengths measured from the back vertex.
        This is the distance between the surface and the focal point.
        When the principal plane is not at the surface (which is usually
        the case in anything except a thin lens), the back and front focal
        lengths will be different from effective focal lengths. The effective
        focal lengths is always measured from the principal planes, but the
        BFL and FFL are measured from the vertex.

        Returns
        -------
        backFocalLength : float
            Returns the BFL

        Examples
        --------
        Since this function returns the BFL, if the focal distance of an object is 5
        and the back vertex is 2, we expect to have back focal length of 3, as the following example:

        >>> from raytracing import *
        >>> # M1 is an ABCD matrix of a lens (f=5)
        >>> M1= Matrix(A=1,B=0,C=-1/5,D=1,physicalLength=0,backVertex=2,label='Lens')
        >>> BFL=M1.backFocalLength()
        >>> print('the back focal distance:' , BFL)
        the back focal distance: 3.0

        See Also
        --------
        raytracing.Matrix.focalDistances
        raytracing.Matrix.effectiveFocalLengths
        raytracing.Matrix.frontFocalLength


        Notes
        -----
        If the matrix is the result of the product of several matrices,
        we may not know where the front and back vertices are. In that case,
        we return None (or undefined).

        The front and back focal lengths will be different if the index
        of refraction is different on both sides.
        """

        if self.backVertex is not None and self.hasPower:
            (f1, f2) = self.effectiveFocalLengths()
            (p1, p2) = self.principalPlanePositions(z=0)

            return (p2 + f2 - self.backVertex)
        else:
            return None

    def frontFocalLength(self):
        """ The focal lengths measured from the front vertex.
        This is the distance between the surface and the focal point.
        When the principal plane is not at the surface (which is usually
        the case in anything except a thin lens), the back and front focal
        lengths will be different from effective focal lengths. The effective
        focal lengths is always measured from the principal planes, but the
        BFL and FFL are measured from the vertices.

        Returns
        -------
        frontFocalLength : float
            Returns the FFL

        Examples
        --------
        In the following example, we have defined an object(f=5) with physical length of 4.
        And the front vertex is placed one unit before the front principal plane.
        There for the front focal length will be 4.

        >>> from raytracing import *
        >>> # M1 is an ABCD matrix of a lens (f=5)
        >>> M1= Matrix(A=1,B=0,C=-1/5,D=1,physicalLength=4,frontVertex=-1,label='Lens')
        >>> FFL=M1.frontFocalLength()
        >>> print('the front focal distance:' , FFL)
        the front focal distance: 4.0

        See Also
        --------
        raytracing.Matrix.focalDistances
        raytracing.Matrix.effectiveFocalLengths
        raytracing.Matrix.backFocalLength


        Notes
        -----
        If the matrix is the result of the product of several matrices,
        we may not know where the front and back vertices are. In that case,
        we return None (or undefined).

        The front and back focal lengths will be different if the index
        of refraction is different on both sides.
        """

        if self.frontVertex is not None and self.hasPower:
            (f1, f2) = self.effectiveFocalLengths()
            (p1, p2) = self.principalPlanePositions(z=0)

            return -(p1 - f1 - self.frontVertex)
        else:
            return None

    def focusPositions(self, z):
        """ Positions of both focal points on either side of the element.

<<<<<<< HEAD
        The front and back focal spots will be different if the index
        of refraction is different on both sides.
=======
        Parameters
        ----------
        z : float
            The position in which the object is placed

        Returns
        -------
        focusPositions : array
            An array of front focal position and the back focal position.

        Examples
        --------
        >>> from raytracing import *
        >>> # M1 is an ABCD matrix of a lens (f=5)
        >>> M1= Matrix(A=1,B=0,C=-1/5,D=1,physicalLength=4,frontVertex=-1,backVertex=5,label='Lens')
        >>> Position0=M1.focusPositions(z=0)
        >>> print('focal positions (F,B):' , Position0)
        focal positions (F,B): (-5.0, 9.0)

        And if we move object 2 units:

        >>> Position2=M1.focusPositions(z=2)
        >>> print('focal positions (F,B):' , Position2)
        focal positions (F,B): (-3.0, 11.0)

        See Also
        --------
        raytracing.Matrix.effectiveFocalLengths
        raytracing.Matrix.principalPlanePositions
>>>>>>> 31848fdf
        """

        if self.hasPower:
            (f1, f2) = self.focalDistances()
            (p1, p2) = self.principalPlanePositions(z)
            return (p1 - f1, p2 + f2)
        else:
            return (None, None)

    def principalPlanePositions(self, z):
        """ Positions of the input and output principal planes.

        Parameters
        ----------
        z : float
            what does this parameter shows?

        Returns
        -------
        principalPlanePositions : array
            An array of front principal plane position and the back principal plane position.

        Examples
        --------
        >>> from raytracing import *
        >>> # M1 is an ABCD matrix of a lens (f=5)
        >>> M1= Matrix(A=1,B=0,C=-1/5,D=1,physicalLength=3,frontVertex=-1,backVertex=5,label='Lens')
        >>> Position0=M1.principalPlanePositions(z=0)
        >>> print('PP positions (F,B):' , Position0)
        PP positions (F,B): (0.0, 3.0)

        See Also
        --------
        raytracing.Matrix.effectiveFocalLengths
        raytracing.Matrix.focusPositions
        """
        if self.hasPower:
            p1 = z - (1 - self.D) / self.C  # FIXME: Assumes n=1 on either side
            # FIXME: Assumes n=1 on either side
            p2 = z + self.L + (1 - self.A) / self.C
        else:
            p1 = None
            p2 = None

        return (p1, p2)

    def forwardConjugate(self):
        """ With an object at the front edge of the element, where
        is the image? Distance after the element by which a ray
        must travel to reach the conjugate plane of the front of
        the element. A positive distance means the image is "distance"
        beyond the back of the element (or to the right, or after).

        Returns
        -------
        forwardConjugate : object
            index [0] output object is the distance of the image at the back of the element
             and index [1] is the conjugate matrix.

        Examples
        --------
        >>> from raytracing import *
        >>> # M1 is an ABCD matrix of an object
        >>> M1= Matrix(A=1,B=-2,C=3,D=1,physicalLength=0,label='Lens')
        >>> Image=M1.forwardConjugate()
        >>> print('The position of the image:' , Image[0])
        The position of the image: 2.0

        And to see the conjugate matrix you can call index 1 of the output.

        >>> print('conjugate matrix:' , Image[1])
        conjugate matrix:
         /               \
        |  7.000    0.000 |
        |                 |
        |  3.000    1.000 |
         \               /
        f=-0.333

        See Also
        --------
        raytracing.Matrix.backwardConjugate

        Notes
        -----
        M2 = Space(distance)*M1
        M2.isImaging == True

        """

        if self.D == 0:
            distance = float("+inf")
            conjugateMatrix = None  # Unable to compute with inf
        else:
            distance = -self.B / self.D
            conjugateMatrix = Space(d=distance) * self

        return (distance, conjugateMatrix)

    def backwardConjugate(self):
        """ With an image at the back edge of the element,
        where is the object ? Distance before the element by
        which a ray must travel to reach the conjugate plane at
        the back of the element. A positive distance means the
        object is "distance" in front of the element (or to the
        left, or before).

        Returns
        -------
        backwardConjugate : object
            index [0] output object is the distance of the image in front of the element
             and index [1] is the conjugate matrix.

        Examples
        --------
        >>> from raytracing import *
        >>> # M1 is an ABCD matrix of an object
        >>> M1= Matrix(A=1,B=-3,C=1,D=1,physicalLength=0,label='Lens')
        >>> Image=M1.backwardConjugate()
        >>> print('The position of the image:' , Image[0])
        The position of the image: 3.0

        And to see the conjugate matrix you can call index 1 of the output.

        >>> print('conjugate matrix:' , Image[1])
        conjugate matrix:
         /               \
        |  1.000    0.000 |
        |                 |
        |  1.000    4.000 |
         \               /
        f=-1.000


        See Also
        --------
        raytracing.Matrix.forwardConjugate

        Notes
        -----
        M2 = M1*Space(distance)
        M2.isImaging == True
        """
        if self.A == 0:
            return (float("+inf"), None)
        distance = -self.B / self.A
        conjugateMatrix = self * Space(d=distance)
        return (distance, conjugateMatrix)

    def magnification(self):
        """The magnification of the element

        Returns
        -------
        magnification : array
            index [0] output object is A in the matrix and
            index [1] is D in the matrix.

        Examples
        --------
        >>> from raytracing import *
        >>> # M1 is an ABCD matrix of an object
        >>> Mat= Matrix(A=2,B=0,C=1,D=3,physicalLength=0,label='Lens')
        >>> M=Mat.magnification()
        >>> print('(A , D): (',M[0],',',M[1],')')
        (A , D): ( 2.0 , 3.0 )


        See Also
        --------
        raytracing.Matrix

        Notes
        -----
        The magnification can be calculated having both A and D.
        """

        if self.isImaging:
            return (self.A, self.D)
        else:
            return (None, None)

    def flipOrientation(self):
        """We flip the element around (as in, we turn a lens around front-back).
        This is useful for real elements and for groups.

        Returns
        -------
        Matrix : object of Matrix class
            An element with the properties of the flipped original element

        Examples
        --------
        >>> # Mat is an ABCD matrix of an object
        >>> Mat= Matrix(A=1,B=0,C=-1/5,D=1,physicalLength=2,frontVertex=-1,backVertex=2,label='Lens')
        >>> Mat.display()
        >>> flippedMat=Mat.flipOrientation()
        >>> flippedMat.display()

        The original object:

        .. image:: flipOrientation_before.png
            :width: 70%
            :align: center

        The flipped object:

        .. image:: flipOrientation_after.png
            :width: 70%
            :align: center


        See Also
        --------
        raytracing.Matrix

        Notes
        -----
        For individual objects, it does not do anything because they are the same either way.
        However, subclasses can override this function and act accordingly.
        """
        self.isFlipped = not self.isFlipped
        # First and last interfaces. Used for BFL and FFL
        tempVertex = self.backVertex
        self.backVertex = self.frontVertex
        self.frontVertex = tempVertex

        # Index of refraction at entrance and exit.
        tempIndex = self.frontIndex
        self.frontIndex = self.backIndex
        self.backIndex = tempIndex

        return self

    def display(self):  # pragma: no cover
        """ Display this component, without any ray tracing but with
        all of its cardinal points and planes.

        Examples
        --------
        >>> from raytracing import *
        >>> # Mat is an ABCD matrix of an object
        >>> Mat= Matrix(A=1,B=0,C=-1/5,D=1,physicalLength=2,frontVertex=-1,backVertex=2,
        >>>            frontIndex=1.5,backIndex=1,label='Lens')
        >>> Mat.display()

        And the result is shown in the following figure:

        .. image:: display.png
            :width: 70%
            :align: center


        Notes
        -----
        If the component has no power (i.e. C == 0) this will fail.
        """

        fig, axes = plt.subplots(figsize=(10, 7))
        displayRange = 2 * self.largestDiameter()
        if displayRange == float('+Inf'):
            displayRange = self.displayHalfHeight() * 4

        axes.set(xlabel='Distance', ylabel='Height', title="Properties of {0}".format(self.label))
        axes.set_ylim([-displayRange / 2 * 1.2, displayRange / 2 * 1.2])

        self.drawAt(z=0, axes=axes)
        self.drawLabels(z=0, axes=axes)
        self.drawCardinalPoints(z=0, axes=axes)
        if self.L != 0:
            self.drawVertices(z=0, axes=axes)
        self.drawPointsOfInterest(z=0, axes=axes)
        self.drawPrincipalPlanes(z=0, axes=axes)

        self._showPlot()

    def _showPlot(self):  # pragma: no cover
        # internal, do not use
        try:
            plt.plot()
            if sys.platform.startswith('win'):
                plt.show()
            else:
                plt.draw()
                while True:
                    if plt.get_fignums():
                        plt.pause(0.001)
                    else:
                        break

        except KeyboardInterrupt:
            plt.close()

    def drawAt(self, z, axes, showLabels=False):  # pragma: no cover
        """ Draw element on plot with starting edge at 'z'.

        Parameters
        ----------
        z : float
            the starting position of the element on display
        axes : object from matplotlib.pyplot.axes class
            Add an axes to the current figure and make it the current axes.
        showLabels : bool
            If True, the label of the element will be shown (default=False)

        Notes
        -----
        Default is a black box of appropriate length.
        """
        halfHeight = self.largestDiameter() / 2
        if halfHeight == float("+Inf"):
            halfHeight = self.displayHalfHeight()

        p = patches.Rectangle((z, -halfHeight), self.L,
                              2 * halfHeight, color='k', fill=False,
                              transform=axes.transData, clip_on=True)
        axes.add_patch(p)

    def drawVertices(self, z, axes):  # pragma: no cover
        """ Draw vertices of the system

        Parameters
        ----------
        z : float
            the starting position of the element on display
        axes : object from matplotlib.pyplot.axes class
            Add an axes to the current figure and make it the current axes.
        """

        axes.plot([z + self.frontVertex, z + self.backVertex], [0, 0], 'ko', markersize=4, color="0.5", linewidth=0.2)
        halfHeight = self.displayHalfHeight()
        axes.text(z + self.frontVertex, 0, '$V_f$', ha='center', va='bottom', clip_box=axes.bbox, clip_on=True)
        axes.text(z + self.backVertex, 0, '$V_b$', ha='center', va='bottom', clip_box=axes.bbox, clip_on=True)

    def drawCardinalPoints(self, z, axes):  # pragma: no cover
        """Draw the focal points of a thin lens as black dots

        Parameters
        ----------
        z : float
            the starting position of the element on display
        axes : object from matplotlib.pyplot.axes class
            Add an axes to the current figure and make it the current axes.
        """
        (f1, f2) = self.focusPositions(z)
        axes.plot([f1, f2], [0, 0], 'ko', markersize=4, color='k', linewidth=0.4)

    def drawPrincipalPlanes(self, z, axes):  # pragma: no cover
        """Draw the principal planes

        Parameters
        ----------
        z : float
            the starting position of the element on display
        axes : object from matplotlib.pyplot.axes class
            Add an axes to the current figure and make it the current axes.
        """
        halfHeight = self.displayHalfHeight()
        (p1, p2) = self.principalPlanePositions(z=z)

        if p1 is None or p2 is None:
            return

        axes.plot([p1, p1], [-halfHeight, halfHeight], linestyle='--', color='k', linewidth=1)
        axes.plot([p2, p2], [-halfHeight, halfHeight], linestyle='--', color='k', linewidth=1)
        axes.text(p1, halfHeight * 1.2, '$P_f$', ha='center', va='bottom', clip_box=axes.bbox, clip_on=True)
        axes.text(p2, halfHeight * 1.2, '$P_b$', ha='center', va='bottom', clip_box=axes.bbox, clip_on=True)

        (f1, f2) = self.effectiveFocalLengths()
        FFL = self.frontFocalLength()
        BFL = self.backFocalLength()
        (F1, F2) = self.focusPositions(z=z)

        h = halfHeight * 0.4
        # Front principal plane to front focal spot (effective focal length)
        axes.annotate("", xy=(p1, h), xytext=(F1, h),
                      xycoords='data', arrowprops=dict(arrowstyle='<->'),
                      clip_box=axes.bbox, clip_on=True).arrow_patch.set_clip_box(axes.bbox)
        axes.text(p1 - f1 / 2, h, 'EFL = {0:0.1f}'.format(f1),
                  ha='center', va='bottom', clip_box=axes.bbox, clip_on=True)
        # Back principal plane to back focal spot (effective focal length)
        axes.annotate("", xy=(p2, -h), xytext=(F2, -h),
                      xycoords='data', arrowprops=dict(arrowstyle='<->'),
                      clip_box=axes.bbox, clip_on=True).arrow_patch.set_clip_box(axes.bbox)
        axes.text(p2 + f2 / 2, -h, 'EFL = {0:0.1f}'.format(f1),
                  ha='center', va='bottom', clip_box=axes.bbox, clip_on=True)

        # Front vertex to front focal spot (front focal length or FFL)
        h = 0.5

        axes.annotate("", xy=(self.frontVertex, h), xytext=(F1, h),
                      xycoords='data', arrowprops=dict(arrowstyle='<->'),
                      clip_box=axes.bbox, clip_on=True).arrow_patch.set_clip_box(axes.bbox)
        axes.text((self.frontVertex + F1) / 2, h, 'FFL = {0:0.1f}'.format(FFL),
                  ha='center', va='bottom', clip_box=axes.bbox, clip_on=True)

        # Back vertex to back focal spot (back focal length or BFL)
        axes.annotate("", xy=(self.backVertex, -h), xytext=(F2, -h),
                      xycoords='data', arrowprops=dict(arrowstyle='<->'),
                      clip_box=axes.bbox, clip_on=True).arrow_patch.set_clip_box(axes.bbox)
        axes.text((self.backVertex + F2) / 2, -h, 'BFL = {0:0.1f}'.format(BFL),
                  ha='center', va='bottom', clip_box=axes.bbox, clip_on=True)

    def drawLabels(self, z, axes):  # pragma: no cover
        """ Draw element labels on plot with starting edge at 'z'.

        Parameters
        ----------
        z : float
            the starting position of the labels on display
        axes : object from matplotlib.pyplot.axes class
            Add an axes to the current figure and make it the current axes.

        Notes
        -----
        Labels are drawn 50% above the display height
        """
        if self.hasFiniteApertureDiameter():
            halfHeight = self.largestDiameter() / 2.0
        else:
            halfHeight = self.displayHalfHeight()

        center = z + self.L / 2.0
        axes.annotate(self.label, xy=(center, 0.0),
                      xytext=(center, halfHeight * 1.4),
                      fontsize=8, xycoords='data', ha='center',
                      va='bottom', clip_box=axes.bbox, clip_on=True)

    def drawPointsOfInterest(self, z, axes):  # pragma: no cover
        """
        Labels of general points of interest are drawn below the
        axis, at 25% of the largest diameter.

        Parameters
        ----------
        z : float
            the starting position of the label on display
        axes : object from matplotlib.pyplot.axes class
            Add an axes to the current figure and make it the current axes.

        """
        labels = {}  # Gather labels at same z
        for pointOfInterest in self.pointsOfInterest(z=z):
            zStr = "{0:3.3f}".format(pointOfInterest['z'])
            label = pointOfInterest['label']
            if zStr in labels:
                labels[zStr] = labels[zStr] + ", " + label
            else:
                labels[zStr] = label

        halfHeight = self.displayHalfHeight()
        for zStr, label in labels.items():
            z = float(zStr)
            axes.annotate(label, xy=(z, 0.0), xytext=(z, -halfHeight * 0.5),
                          xycoords='data', fontsize=12,
                          ha='center', va='bottom')

    def drawAperture(self, z, axes):  # pragma: no cover
        """ Draw the aperture size for this element.  Any element may
        have a finite aperture size, so this function is general for all elements.

        Parameters
        ----------
        z : float
            the starting position of the apreture
        axes : object from matplotlib.pyplot.axes class
            Add an axes to the current figure and make it the current axes.

        """

        if self.apertureDiameter != float('+Inf'):
            halfHeight = self.apertureDiameter / 2.0

            center = z + self.L / 2
            if self.L == 0:
                (xScaling, yScaling) = self.axesToDataScale(axes)
                heightFactor = halfHeight * 2 / yScaling
                width = xScaling * 0.01 / 2 * (heightFactor / 0.2) ** (3 / 4)
            else:
                width = self.L / 2

            axes.add_patch(patches.Polygon(
                [[center - width, halfHeight],
                 [center + width, halfHeight]],
                linewidth=3,
                closed=False,
                color='0.7'))
            axes.add_patch(patches.Polygon(
                [[center - width, -halfHeight],
                 [center + width, -halfHeight]],
                linewidth=3,
                closed=False,
                color='0.7'))

    def displayHalfHeight(self, minSize=0):
        """ A reasonable height for display purposes for
        an element, whether it is infinite or not.

        If the element is infinite, the half-height is currently
        set to '4' or to the specified minimum half height.
        If not, it is the apertureDiameter/2.

        Parameters
        ----------
        minSize : float
            The minimum size to be considered as the aperture half height

        Returns
        -------
        halfHeight : float
            The half height of the optical element

        """
        halfHeight = 4  # FIXME: keep a minimum half height when infinite ?
        if minSize > halfHeight:
            halfHeight = minSize
        if self.apertureDiameter != float('+Inf'):
            halfHeight = self.apertureDiameter / 2.0  # real half height
        return halfHeight

    def axesToDataScale(self, axes):
        """ Display dimensions in data units.
        Used to properly draw elements on the display
        with appropriate data coordinates.

        Parameters
        ----------
        axes : object from matplotlib.pyplot.axes class
            Add an axes to the current figure and make it the current axes.

        Returns
        -------
        xScale: float
            The scale of x axes
        yScale : float
            The scale of y axes
        """

        xScale, yScale = axes.viewLim.bounds[2:]

        return xScale, yScale

    def __str__(self):
        """ String description that allows the use of print(Matrix())

        """
        description = "\n /             \\ \n"
        description += "| {0:6.3f}   {1:6.3f} |\n".format(self.A, self.B)
        description += "|               |\n"
        description += "| {0:6.3f}   {1:6.3f} |\n".format(self.C, self.D)
        description += " \\             /\n"
        if self.C != 0:
            description += "\nf={0:0.3f}\n".format(-1.0 / self.C)
        else:
            description += "\nf = +inf (afocal)\n"
        return description


class Lens(Matrix):
    """A thin lens of focal f, null thickness and infinite or finite diameter

    Parameters
    ----------
    f : float
        The focal length of the lens
    diameter : float
        The diameter (default=Inf)
    label : string
        The label of the lens

    Examples
    --------
    >>> from raytracing import *
    >>> #define a lens with f=5 and diameter 20
    >>> L=Lens(f=5,diameter=20,label='Lens')
    >>> print('The transfer matrix of Lens :', L)
    The transfer matrix of Lens :
     /             \
    |  1.000    0.000 |
    |               |
    | -0.200    1.000 |
     \             /
    f=5.000
    """

    def __init__(self, f, diameter=float('+Inf'), label=''):
        super(Lens, self).__init__(A=1, B=0, C=-1 / float(f), D=1,
                                   physicalLength=0,
                                   apertureDiameter=diameter,
                                   frontVertex=0,
                                   backVertex=0,
                                   label=label)

    def drawAt(self, z, axes, showLabels=False):  # pragma: no cover
        """ Draw a thin lens at z

        Parameters
        ----------
        z : float
            The position of the lens
        axes : object from matplotlib.pyplot.axes class
            Add an axes to the current figure and make it the current axes.
        showLabels : bool
            If True, the label for the lens is shown (default=False)
        """
        maxRayHeight = 0
        for line in axes.lines:
            if line.get_label() == 'ray':  # FIXME: need a more robust reference to rayTraces
                if max(line._y) > maxRayHeight:
                    maxRayHeight = max(line._y)

        halfHeight = self.displayHalfHeight(minSize=maxRayHeight)  # real units, i.e. data

        (xScaling, yScaling) = self.axesToDataScale(axes)
        arrowHeadHeight = 2 * halfHeight * 0.1

        heightFactor = halfHeight * 2 / yScaling
        arrowHeadWidth = xScaling * 0.01 * (heightFactor / 0.2) ** (3 / 4)

        axes.arrow(z, 0, 0, halfHeight, width=arrowHeadWidth / 5, fc='k', ec='k',
                   head_length=arrowHeadHeight, head_width=arrowHeadWidth, length_includes_head=True)
        axes.arrow(z, 0, 0, -halfHeight, width=arrowHeadWidth / 5, fc='k', ec='k',
                   head_length=arrowHeadHeight, head_width=arrowHeadWidth, length_includes_head=True)
        self.drawCardinalPoints(z, axes)

    def pointsOfInterest(self, z):
        """ List of points of interest for this element as a dictionary:

        Parameters
        ----------
        z : float
            Position of the lens
        label : string
            (is it the input?)the label to be used.  Can include LaTeX math code.

        Returns
        -------
        pointsOfInterest : List
            List of points of interest for the input element

        """
        (f1, f2) = self.focusPositions(z)

        pointsOfInterest = []
        if f1 is not None:
            pointsOfInterest.append({'z': f1, 'label': '$F_f$'})
        if f2 is not None:
            pointsOfInterest.append({'z': f2, 'label': '$F_b$'})

        return pointsOfInterest


class CurvedMirror(Matrix):
    """A curved mirror of radius R and infinite or finite diameter.

    Parameters
    ----------
    R : float
        the radius of curvature of the mirror
    diameter : float
        The diameter of the element (default=Inf)
    label : string
        The label of the curved mirror

    Examples
    --------
    >>> from raytracing import *
    >>> #define a curved mirror with R=5 and diameter 20
    >>> M=CurvedMirror(R=5,diameter=20,label='curved mirror')
    >>> print('The transfer matrix of curved mirror :' ,M)
    The transfer matrix of curved mirror :
     /             \
    |  1.000    0.000 |
    |               |
    | -0.400    1.000 |
     \             /
    f=2.500


    Notes
    -----
    A concave mirror (i.e. converging mirror) has a negative
    radius of curvature if we want to keep the same sign convention.
    (there was a mistake up to version 1.2.7 of the module)
    """

    def __init__(self, R, diameter=float('+Inf'), label=''):
        warnings.warn("The sign of the radius of curvature in CurvedMirror was changed \
in version 1.2.8 to maintain the sign convention\n", UserWarning)
        super(CurvedMirror, self).__init__(A=1, B=0, C=2 / float(R), D=1,
                                           physicalLength=0,
                                           apertureDiameter=diameter,
                                           frontVertex=0,
                                           backVertex=0,
                                           label=label)

    def pointsOfInterest(self, z):
        """ List of points of interest for this element as a dictionary:

        Parameters
        ----------
        z : float
            Position of the lens
        label : string
            (is it in the input?)the label to be used.  Can include LaTeX math code.

        Returns
        -------
        pointsOfInterest : List
            List of points of interest for the input element

        """
        (f1, f2) = self.focusPositions(z)

        pointsOfInterest = []
        if f1 is not None:
            pointsOfInterest.append({'z': f1, 'label': '$F_f$'})
        if f2 is not None:
            pointsOfInterest.append({'z': f2, 'label': '$F_b$'})

        return pointsOfInterest

    def flipOrientation(self):
        """ This function flips the element around (as in, we turn a lens around front-back).

        Notes
        -----
        In this case, R -> -R.  It is important to call the
        super implementation because other things must be flipped (vertices for instance)
        """
        super(CurvedMirror, self).flipOrientation()

        self.C = - self.C
        return self


class Space(Matrix):
    """Free space of length d

    Parameters
    ----------
    d : float
        the length of the free space
    n : float
        The refraction index of the space. This value cannot be negative. (default=1)
    diameter : float
        The diameter of the free space (default=Inf)
    label : string
        The label of the free space

    Examples
    --------
    >>> from raytracing import *
    >>> #define a free space of length 3, refraction index 1 and diameter 20
    >>> S=Space(d=3,n=1,diameter=20,label='free space')
    >>> print('The transfer matrix of free space :' ,S)
    The transfer matrix of free space :
     /             \
    |  1.000    3.000 |
    |               |
    |  0.000    1.000 |
     \             /
    f = +inf (afocal)
    """

    def __init__(self, d, n=1, diameter=float('+Inf'), label=''):
        super(Space, self).__init__(A=1,
                                    B=float(d),
                                    C=0,
                                    D=1,
                                    physicalLength=d,
                                    frontVertex=None,
                                    backVertex=None,
                                    frontIndex=n,
                                    backIndex=n,
                                    apertureDiameter=diameter,
                                    label=label)

    def drawAt(self, z, axes, showLabels=False):  # pragma: no cover
        """This function draws nothing because free space is not visible. """
        return

    def transferMatrix(self, upTo=float('+Inf')):
        """ Returns a Matrix() corresponding to a partial propagation
        if the requested distance is smaller than the length of this element

        Parameters
        ----------
        upTo : float
            The length of the propagation (default=Inf)

        Returns
        -------
        transferMatrix : object of class Matrix
            the corresponding matrix to the propagation

        """
        distance = upTo
        if distance < self.L:
            return Space(distance)
        else:
            return self


class DielectricInterface(Matrix):
    """A dielectric interface of radius R, with an index n1 before and n2
    after the interface

    Parameters
    ----------
    n1 : float
        The refraction index before the surface
    n2 : float
        The refraction index after the interface
    R : float (Optional)
        The radius of the dielectric interface

    Notes
    -----
    A convex interface from the perspective of the ray has R > 0
    """

    def __init__(self, n1, n2, R=float('+Inf'),
                 diameter=float('+Inf'), label=''):
        self.n1 = n1
        self.n2 = n2
        self.R = R
        a = 1.0
        b = 0.0
        c = - (n2 - n1) / (n2 * R)
        d = n1 / n2

        super(DielectricInterface, self).__init__(A=a, B=b, C=c, D=d,
                                                  physicalLength=0,
                                                  apertureDiameter=diameter,
                                                  frontVertex=0,
                                                  backVertex=0,
                                                  frontIndex=n1,
                                                  backIndex=n2,
                                                  label=label)

    def drawAt(self, z, axes, showLabels=False):  # pragma: no cover
        """ Draw a curved surface starting at 'z'.
        We are not able yet to determine the color to fill with.

        Parameters
        ----------
        z : float
            The starting position of the curved surface
        axes : object from matplotlib.pyplot.axes class
            Add an axes to the current figure and make it the current axes.
        showLabels : bool (Optional)
            If True, the label of the curved surface is shown. (default=False)

        Notes
        -----
        It is possible to draw a
        quadratic bezier curve that looks like an arc, see:
        https://pomax.github.io/bezierinfo/#circles_cubic

        """
        h = self.displayHalfHeight()

        # For simplicity, 1 is front, 2 is back.
        # For details, see https://pomax.github.io/bezierinfo/#circles_cubic
        v1 = z + self.frontVertex
        phi1 = math.asin(h / abs(self.R))
        delta1 = self.R * (1.0 - math.cos(phi1))
        ctl1 = abs((1.0 - math.cos(phi1)) / math.sin(phi1) * self.R)
        corner1 = v1 + delta1

        Path = mpath.Path
        p = patches.PathPatch(
            Path([(corner1, -h), (v1, -ctl1), (v1, 0),
                  (v1, 0), (v1, ctl1), (corner1, h)],
                 [Path.MOVETO, Path.CURVE3, Path.CURVE3,
                  Path.LINETO, Path.CURVE3, Path.CURVE3]),
            fill=False,
            transform=axes.transData)

        axes.add_patch(p)
        if showLabels:
            self.drawLabels(z, axes)

    def flipOrientation(self):
        """ We flip the element around (as in, we turn a lens around front-back).

        Notes
        -----
        This is useful for real elements and for groups. For individual objects,
        it does not do anything because they are the same either way. However,
        subclasses can override this function and act accordingly.
        """
        super(DielectricInterface, self).flipOrientation()

        temp = self.n1
        self.n1 = self.n2
        self.n2 = temp
        self.R = -self.R
        self.C = - (self.n2 - self.n1) / (self.n2 * self.R)
        self.D = self.n1 / self.n2

        return self


class ThickLens(Matrix):
    """A thick lens of first radius R1 and then R2, with an index n
    and length d

    Parameters
    ----------
    n : float
        The refraction index of the thick lens. This value cannot be negative.
    R1 : float
        The first radius of thick lens
    R2 : float
        The second radius of the thick lens
    thickness : float
        The length of the thick lens. This value cannot be negative.
    diameter : float (Optional)
        The diameter of the thick lens. (default=Inf)
    label : string (Optional)
        The label of the thick lens

    Examples
    --------
    >>> from raytracing import *
    >>> #define a thick lens with desired parameters
    >>> TLens=ThickLens(n=1.5,R1=4,R2=6,thickness=3,diameter=20,label='thick lens')
    >>> print('The transfer matrix of thick lens :' ,TLens)
    The transfer matrix of thick lens :
     /             \
    |  0.750    2.000 |
    |               |
    | -0.062    1.167 |
     \             /
    f=16.000


    Notes
    -----
    A biconvex lens has R1 > 0 and R2 < 0.
    """

    def __init__(self, n, R1, R2, thickness, diameter=float('+Inf'), label=''):
        self.R1 = R1
        self.R2 = R2
        self.n = n

        t = thickness

        a = t * (1.0 - n) / (n * R1) + 1
        b = t / n
        c = - (n - 1.0) * (1.0 / R1 - 1.0 / R2 + t * (n - 1.0) / (n * R1 * R2))
        d = t * (n - 1.0) / (n * R2) + 1
        super(ThickLens, self).__init__(A=a, B=b, C=c, D=d,
                                        physicalLength=thickness,
                                        apertureDiameter=diameter,
                                        frontVertex=0,
                                        backVertex=thickness,
                                        label=label)

    def drawAt(self, z, axes, showLabels=False):  # pragma: no cover
        """ Draw a faint blue box with slightly curved interfaces
        of length 'thickness' starting at 'z'.

        Parameters
        ----------
        z : float
            The starting position of the curved surface
        axes : object from matplotlib.pyplot.axes class
            Add an axes to the current figure and make it the current axes.
        showLabels : bool (Optional)
            If True, the label of the curved surface is shown. (default=False)

        Notes
        -----
        An arc would be perfect, but matplotlib does not allow to fill
        an arc, hence we must use a patch and Bezier curve.
        We might as well draw it properly: it is possible to draw a
        quadratic bezier curve that looks like an arc, see:
        https://pomax.github.io/bezierinfo/#circles_cubic

        """
        h = self.displayHalfHeight()

        # For simplicity, 1 is front, 2 is back.
        # For details, see https://pomax.github.io/bezierinfo/#circles_cubic
        v1 = z + self.frontVertex
        phi1 = math.asin(h / abs(self.R1))
        delta1 = self.R1 * (1.0 - math.cos(phi1))
        ctl1 = abs((1.0 - math.cos(phi1)) / math.sin(phi1) * self.R1)
        corner1 = v1 + delta1

        v2 = z + self.backVertex
        phi2 = math.asin(h / abs(self.R2))
        delta2 = self.R2 * (1.0 - math.cos(phi2))
        ctl2 = abs((1.0 - math.cos(phi2)) / math.sin(phi2) * self.R2)
        corner2 = v2 + delta2

        Path = mpath.Path
        p = patches.PathPatch(
            Path([(corner1, -h), (v1, -ctl1), (v1, 0),
                  (v1, 0), (v1, ctl1), (corner1, h),
                  (corner2, h), (v2, ctl2), (v2, 0),
                  (v2, 0), (v2, -ctl2), (corner2, -h),
                  (corner1, -h)],
                 [Path.MOVETO, Path.CURVE3, Path.CURVE3,
                  Path.LINETO, Path.CURVE3, Path.CURVE3,
                  Path.LINETO, Path.CURVE3, Path.CURVE3,
                  Path.LINETO, Path.CURVE3, Path.CURVE3,
                  Path.LINETO]),
            color=[0.85, 0.95, 0.95],
            fill=True,
            transform=axes.transData)

        axes.add_patch(p)
        if showLabels:
            self.drawLabels(z, axes)

        self.drawCardinalPoints(z=z, axes=axes)

    def drawAperture(self, z, axes):  # pragma: no cover
        """ Draw the aperture size for this element.
        The thick lens requires special care because the corners are not
        separated by self.L: the curvature makes the edges shorter.
        We are picky and draw it right.

        Parameters
        ----------
        z : float
            The starting position of the curved surface
        axes : object from matplotlib.pyplot.axes class
            Add an axes to the current figure and make it the current axes.

        """

        if self.apertureDiameter != float('+Inf'):
            h = self.largestDiameter() / 2.0
            phi1 = math.asin(h / abs(self.R1))
            corner1 = z + self.frontVertex + self.R1 * (1.0 - math.cos(phi1))

            phi2 = math.asin(h / abs(self.R2))
            corner2 = z + self.backVertex + self.R2 * (1.0 - math.cos(phi2))

            axes.add_patch(patches.Polygon(
                [[corner1, h], [corner2, h]],
                linewidth=3,
                closed=False,
                color='0.7'))
            axes.add_patch(patches.Polygon(
                [[corner1, -h], [corner2, -h]],
                linewidth=3,
                closed=False,
                color='0.7'))

    def pointsOfInterest(self, z):
        """ List of points of interest for this element as a dictionary:

        Parameters
        ----------
        z : float
            Position of the element
        label : string
            (is it in the input?)the label to be used.  Can include LaTeX math code.

        Returns
        -------
        pointsOfInterest : List
            List of points of interest for the input element
        """
        (f1, f2) = self.focusPositions(z)

        pointsOfInterest = []
        if f1 is not None:
            pointsOfInterest.append({'z': f1, 'label': '$F_f$'})
        if f2 is not None:
            pointsOfInterest.append({'z': f2, 'label': '$F_b$'})

        return pointsOfInterest

    def transferMatrix(self, upTo=float('+Inf')):
        """ Returns a ThickLens() or a Matrix() corresponding to a partial propagation
        if the requested distance is smaller than the length of this element

        Parameters
        ----------
        upTo : float
            The length of the propagation (default=Inf)

        Returns
        -------
        transferMatrix : object of class Matrix
            the corresponding matrix to the propagation

        """
        if self.L <= upTo:
            return self
        else:
            return Space(upTo, self.n, self.apertureDiameter) * DielectricInterface(1.0, self.n, self.R1,
                                                                                    self.apertureDiameter)

    def flipOrientation(self):
        """ We flip the element around (as in, we turn a lens around front-back).

        Notes
        -----
        In this case, R1 = -R2, and R2 = -R1.  It is important to call the
        super implementation because other things must be flipped (vertices for instance)
        """
        super(ThickLens, self).flipOrientation()

        temp = self.R1
        self.R1 = -self.R2
        self.R2 = -temp

        R1 = self.R1
        R2 = self.R2
        t = self.L
        n = self.n

        self.A = t * (1.0 - n) / (n * R1) + 1
        self.B = t / n
        self.C = - (n - 1.0) * (1.0 / R1 - 1.0 / R2 + t * (n - 1.0) / (n * R1 * R2))
        self.D = t * (n - 1.0) / (n * R2) + 1
        return self


class DielectricSlab(ThickLens):
    """A slab of dielectric material of index n and length d, with flat faces

    Parameters
    ----------
    n : float
        The refraction index of the dielectric. This value cannot be negative
    thickness : float
        The thickness of the dielectric
    diameter : float
        The diameter of the dielectric. (default=Inf)
    label : string
        the label of the element

    Examples
    --------
    >>> from raytracing import *
    >>> #define a dielectric with refraction index of 1.5
    >>> D=DielectricSlab(n=1.5,thickness=5,diameter=20,label='Dielectric')
    >>> print('The transfer matrix of dielectric slab :' ,D)
    The transfer matrix of dielectric slab :
     /                \
    |  1.000    3.333 |
    |                 |
    | -0.000    1.000 |
     \               /
    f = +inf (afocal)
    """

    def __init__(self, n, thickness, diameter=float('+Inf'), label=''):
        super(DielectricSlab, self).__init__(n=n, R1=float("+Inf"),
                                             R2=float("+Inf"),
                                             thickness=thickness,
                                             diameter=diameter,
                                             label=label)

    def drawAt(self, z, axes, showLabels=False):  # pragma: no cover
        """ Draw a faint blue box of length L starting at 'z'.

        Parameters
        ----------
        z : float
            The starting position of the curved surface
        axes : object from matplotlib.pyplot.axes class
            Add an axes to the current figure and make it the current axes.
        showLabels : bool (Optional)
            If True, the label of the curved surface is shown. (default=False)


        """
        halfHeight = self.displayHalfHeight()
        p = patches.Rectangle((z, -halfHeight), self.L,
                              2 * halfHeight, color=[0.85, 0.95, 0.95],
                              fill=True, transform=axes.transData,
                              clip_on=True)
        axes.add_patch(p)

    def transferMatrix(self, upTo=float('+Inf')):
        """ Returns a either DielectricSlab() or a Matrix() corresponding to a partial propagation
                if the requested distance is smaller than the length of this element

        Parameters
        ----------
        upTo : float
            The length of the propagation (default=Inf)

        Returns
        -------
        transferMatrix : object of class Matrix
            the corresponding matrix to the propagation

        """
        if self.L <= upTo:
            return self
        else:
            return Space(upTo, self.n, self.apertureDiameter) * DielectricInterface(1.0, self.n, float("+inf"),
                                                                                    self.apertureDiameter)


class Aperture(Matrix):
    """An aperture of finite diameter, null thickness.

    Parameters
    ----------
    diameter : float
        The diameter of the aperture to be considered
    label : string
        The label of the aperture

    Examples
    --------
    >>> from raytracing import *
    >>> #define an aperture of diameter 10
    >>> A=Aperture(diameter=10,label='aperture')
    >>> print('The transfer matrix of aperture :' ,A)
    The transfer matrix of aperture :
     /                \
    |  1.000    0.000 |
    |                 |
    |  0.000    1.000 |
     \               /
    f = +inf (afocal)

    Notes
    -----
    If the ray is beyond the finite diameter, the ray is blocked.
    """

    def __init__(self, diameter, label=''):
        super(
            Aperture,
            self).__init__(
            A=1,
            B=0,
            C=0,
            D=1,
            physicalLength=0,
            apertureDiameter=diameter,
            label=label)

    def drawAt(self, z, axes, showLabels=False):
        """ Currently nothing specific to draw because any
        aperture for any object is drawn with drawAperture()
        """<|MERGE_RESOLUTION|>--- conflicted
+++ resolved
@@ -1049,10 +1049,9 @@
     def focusPositions(self, z):
         """ Positions of both focal points on either side of the element.
 
-<<<<<<< HEAD
         The front and back focal spots will be different if the index
         of refraction is different on both sides.
-=======
+
         Parameters
         ----------
         z : float
@@ -1082,7 +1081,6 @@
         --------
         raytracing.Matrix.effectiveFocalLengths
         raytracing.Matrix.principalPlanePositions
->>>>>>> 31848fdf
         """
 
         if self.hasPower:
