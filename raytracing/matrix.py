--- conflicted
+++ resolved
@@ -405,13 +405,8 @@
             outputRay.theta = self.C * rightSideRay.y + self.D * rightSideRay.theta
             outputRay.z = self.L + rightSideRay.z
             outputRay.apertureDiameter = self.apertureDiameter
-<<<<<<< HEAD
-            outputRay.isBlocked = rightSideRay.isBlocked
-            if abs(outputRay.y) > self.apertureDiameter/2: # is blocked at the exit
-=======
 
             if abs(rightSideRay.y) > self.apertureDiameter/2 or abs(rightSideRay.theta) > self.apertureNA:
->>>>>>> 36a8fc99
                 outputRay.isBlocked = True
 
         return outputRay
