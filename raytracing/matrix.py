--- conflicted
+++ resolved
@@ -405,13 +405,9 @@
             outputRay.theta = self.C * rightSideRay.y + self.D * rightSideRay.theta
             outputRay.z = self.L + rightSideRay.z
             outputRay.apertureDiameter = self.apertureDiameter
-<<<<<<< HEAD
             outputRay.isBlocked = rightSideRay.isBlocked
-            if abs(outputRay.y) > self.apertureDiameter/2: # is blocked at the exit
-=======
 
             if abs(rightSideRay.y) > self.apertureDiameter/2 or abs(rightSideRay.theta) > self.apertureNA:
->>>>>>> 6ae09f71
                 outputRay.isBlocked = True
 
         return outputRay
