from .specialtylenses import *

class LUMPlanFL40X(Objective):
    """ Olympus 40x immersion objective

    Immersion not considered at this point.
    """

    def __init__(self):
        super(LUMPlanFL40X, self).__init__(f=180/40,
                                         NA=0.8,
                                         focusToFocusLength=40,
                                         backAperture=7,
                                         workingDistance=2,
                                         label='LUMPlanFL40X',
                                         url="https://www.edmundoptics.com/p/olympus-lumplfln-40xw-objective/3901/")

class XLUMPlanFLN20X(Objective):
    """ Olympus XLUMPlanFLN20X (Super 20X) 1.0 NA with large 
    back aperture.

    Immersion not considered at this point.
    """
    def __init__(self):
        super(XLUMPlanFLN20X, self).__init__(f=180/20,
                                         NA=1.0,
                                         focusToFocusLength=80,
                                         backAperture=22,
                                         workingDistance=2,
                                         label='XLUMPlanFLN20X',
                                         url="https://www.olympus-lifescience.com/en/objectives/xlumplfln-w/")

class MVPlapo2XC(Objective):
    """ Olympus MVPlapo2XC 0.5 NA with large 
    back aperture.

    """
    def __init__(self):
        super(MVPlapo2XC, self).__init__(f=90/2,
                                         NA=0.5,
                                         focusToFocusLength=137,
                                         backAperture=45,
                                         workingDistance=20,
                                         label='MVPlapo2XC',
                                         url="")

class UMPLFN20XW(Objective):
    """ Olympus UMPLanFN 20XW immersion objective

    Immersion not considered at this point.

    """
    def __init__(self):
        super(UMPLFN20XW, self).__init__(f=180 / 20,
                                         NA=0.5,
                                         focusToFocusLength=45,
                                         backAperture=9,
                                         workingDistance=3.5,
                                         label='UMPLFN20XW',
<<<<<<< HEAD
                                         url="https://www.olympus-lifescience.com/en/objectives/lumplfln-w/")
=======
                                         url="https://www.olympus-lifescience.com/en/objectives/lumplfln-w/#!cms[tab]=%"
                                                 "2Fobjectives%2Flumplfln-w%2F20xw")


class XLPLN25X(Objective):
    """ Olympus XLPLN25X 1.05 NA

    Immersion not consided at this point
    """

    def __init__(self):
        super(XLPLN25X, self).__init__(f=180/25,
                                         NA=1.05,
                                         focusToFocusLength=75,
                                         backAperture=18,
                                         workingDistance=2,
                                         label='XLPLN25X',
                                         url="https://www.olympus-lifescience.com/en/objectives/multiphoton/")
>>>>>>> 8eccddb9
<|MERGE_RESOLUTION|>--- conflicted
+++ resolved
@@ -57,9 +57,6 @@
                                          backAperture=9,
                                          workingDistance=3.5,
                                          label='UMPLFN20XW',
-<<<<<<< HEAD
-                                         url="https://www.olympus-lifescience.com/en/objectives/lumplfln-w/")
-=======
                                          url="https://www.olympus-lifescience.com/en/objectives/lumplfln-w/#!cms[tab]=%"
                                                  "2Fobjectives%2Flumplfln-w%2F20xw")
 
@@ -78,4 +75,3 @@
                                          workingDistance=2,
                                          label='XLPLN25X',
                                          url="https://www.olympus-lifescience.com/en/objectives/multiphoton/")
->>>>>>> 8eccddb9
