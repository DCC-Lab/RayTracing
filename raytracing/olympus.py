--- conflicted
+++ resolved
@@ -84,11 +84,7 @@
         23,  −275.8289,   4.3000,  1.59551, 39.29
         24,  −12.9456, , ,
 
-<<<<<<< HEAD
     β = −20X,    NA = 0.8,    F = 9 mm,    WD = 1.4 mm
-=======
-    β = −20X    NA = 0.8    F = 9 mm    WD = 1.4 mm
->>>>>>> 9873a925
 
     - Condition (1) value:    D/F =   8.099
     - Condition (4) value:    | υdpe − υdne | =   20.09
