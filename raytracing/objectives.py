from .abcd import *
from math import  *
import matplotlib.transforms as transforms

class Objective(MatrixGroup):
    def __init__(self, f, NA, focusToFocusLength, backAperture, workingDistance, label=''):
        """ General microscope objective, approximately correct.

        We model the objective as an ideal lens with back focal point at the entrance
        and front focal plane "working distance" after the last surface.
        In between, we propagate from one principal plane to another with the identity
        matrix, with the planes separated by focusToFocusLength-2*f
        All the elements that describe this objective will cumulate to a total distance
        of focusToFocusLength.  However, the physical length of the objective is shorter:
        the focal point is outside the objective, therefore the objective has an actual
        length of focusToFocusLength-workingDistance.
        The numerical aperture is used to estimate the front aperture.
        """

        self.f = f
        self.NA = NA
        self.focusToFocusLength = focusToFocusLength
        self.backAperture = backAperture
        self.workingDistance = workingDistance
        self.frontAperture = 1.2 * (2.0 * NA * workingDistance)  # 20% larger
        self.isFlipped = False

        elements = [Aperture(diameter=backAperture),
                    Space(d=f),
                    Matrix(1,0,0,1, physicalLength=focusToFocusLength-2*f),
                    Lens(f=f),
                    Space(d=f-workingDistance),
                    Aperture(diameter=self.frontAperture),
                    Space(d=workingDistance)]

        super(Objective, self).__init__(elements=elements, label=label)
        
        self.frontVertex = 0
        self.backVertex = focusToFocusLength - workingDistance

    def pointsOfInterest(self, z):
        """ List of points of interest for this element as a dictionary:
        'z':position
        'label':the label to be used.  Can include LaTeX math code.
        """
        if self.isFlipped:
            return [{'z': z+self.focusToFocusLength, 'label': '$F_b$'}, {'z': z, 'label': '$F_f$'}]            
        else:
            return [{'z': z, 'label': '$F_b$'}, {'z': z+self.focusToFocusLength, 'label': '$F_f$'}]

    def flipOrientation(self):
        self.isFlipped = not self.isFlipped
        self.elements.reverse()

    def drawAt(self, z, axes, showLabels=False):
        L = self.focusToFocusLength
        f = self.f
        wd = self.workingDistance
        halfHeight = self.backAperture/2

        points = [[0, halfHeight],
                  [(L - 5*wd), halfHeight],
                  [(L - wd), self.frontAperture/2],
                  [(L - wd), -self.frontAperture/2],
                  [(L - 5*wd), -halfHeight],
                  [0, -halfHeight]]

        if self.isFlipped:
            trans = transforms.Affine2D().scale(-1).translate(tx=z+L,ty=0) + axes.transData
        else:
            trans = transforms.Affine2D().translate(tx=z,ty=0) + axes.transData

        axes.add_patch(patches.Polygon(
               points,
               linewidth=1, linestyle='--',closed=True,
               color='k', fill=False, transform=trans))

        self.drawCardinalPoints(z, axes)

        for element in self.elements:
            element.drawAperture(z, axes)
            z += L


class LUMPLFL40X(Objective):
    """ Olympus 40x immersion objective

    Immersion not considered at this point.
    """

    def __init__(self):
        super(LUMPLFL40X, self).__init__(f=180/40,
                                         NA=0.8,
                                         focusToFocusLength=40,
                                         backAperture=7,
                                         workingDistance=2,
                                         label='LUMPLFL40X')

class XLUMPlanFLN20X(Objective):
    """ Olympus XLUMPlanFLN20X (Super 20X) 1.0 NA with large 
    back aperture.

    Immersion not considered at this point.
    """
    def __init__(self):
        super(XLUMPlanFLN20X, self).__init__(f=180/20,
                                         NA=1.0,
                                         focusToFocusLength=80,
                                         backAperture=22,
                                         workingDistance=2,
<<<<<<< HEAD
                                         label='XLUMPlanFLN20X')

class MVPlapo2XC(Objective):
    """ Olympus MVPlapo2XC 0.5 NA with large 
    back aperture.

    """
    def __init__(self):
        super(MVPlapo2XC, self).__init__(f=90/2,
                                         NA=0.5,
                                         focusToFocusLength=137,
                                         backAperture=48,
                                         workingDistance=20,
                                         label='MVPlapo2XC')

if __name__ == "__main__":
    obj = Objective(f=10, NA=0.8, focusToFocusLength=60, backAperture=18, workingDistance=2, label="Objective")
    print("Focal distances: ", obj.focalDistances())
    print("Position of PP1 and PP2: ", obj.principalPlanePositions(z=0))
    print("Focal spots positions: ", obj.focusPositions(z=0))
    print("Distance between entrance and exit planes: ", obj.L)

    path1 = OpticalPath()
    path1.fanAngle = 0.0
    path1.fanNumber = 1
    path1.rayNumber = 15
    path1.objectHeight = 10.0
    path1.label = "Path with objective"
    path1.append(Space(180))
    path1.append(obj)
    path1.append(Space(10))
    path1.display()

    path2 = OpticalPath()
    path2.fanAngle = 0.0
    path2.fanNumber = 1
    path2.rayNumber = 15
    path2.objectHeight = 10.0
    path2.label = "Path with LUMPLFL40X"
    path2.append(Space(180))
    path2.append(LUMPLFL40X())
    path2.append(Space(10))
    path2.display()

    path3 = OpticalPath()
    path3.fanAngle = 0.0
    path3.fanNumber = 1
    path3.rayNumber = 15
    path3.objectHeight = 10.0
    path3.label = "Path with MVPlapo2XC"
    path3.append(Space(180))
    path3.append(MVPlapo2XC())
    path3.append(Space(10))
    path3.display()
=======
                                         label='XLUMPlanFLN20X')
>>>>>>> 13dba01d
<|MERGE_RESOLUTION|>--- conflicted
+++ resolved
@@ -108,7 +108,6 @@
                                          focusToFocusLength=80,
                                          backAperture=22,
                                          workingDistance=2,
-<<<<<<< HEAD
                                          label='XLUMPlanFLN20X')
 
 class MVPlapo2XC(Objective):
@@ -162,7 +161,4 @@
     path3.append(Space(180))
     path3.append(MVPlapo2XC())
     path3.append(Space(10))
-    path3.display()
-=======
-                                         label='XLUMPlanFLN20X')
->>>>>>> 13dba01d
+    path3.display()