from matplotlib.widgets import CheckButtons
import matplotlib.pyplot as plt
from .graphics import *
from .ray import Ray
import itertools
import warnings
import sys


class Figure:
    """Base class to contain the required objects of a figure.
    Promote to a backend-derived Figure class to enable display features.
    """

    def __init__(self, opticalPath):
        self.path = opticalPath
        self.raysList = []

        self.graphicGroups = {'Principal/axial rays': [], 'Object/Image': [], 'Lamp': [], 'Elements': []}
        self.lineGroups = {'Principal/axial rays': [], 'Object/Image': [], 'Lamp': []}
        self.labels = []
        self.points = []
        self.annotations = []

        self.styles = dict()
        self.styles['default'] = {'rayColors': ['b', 'r', 'g'], 'lampRayColors': ['b', 'g'], 'onlyAxialRay': False,
                                  'imageColor': 'r', 'objectColor': 'b', 'onlyPrincipalAndAxialRays': True,
                                  'limitObjectToFieldOfView': True, 'removeBlockedRaysCompletely': False,
                                  'showFOV': False, 'showObjectImage': True}
        self.styles['publication'] = self.styles['default'].copy()
        self.styles['presentation'] = self.styles['default'].copy()  # same as default for now
        self.styles['publication'].update({'rayColors': ['0.4', '0.2', '0.6'],
                                           'imageColor': '0.3', 'objectColor': '0.1'})

        self.designParams = self.styles['default']

    @property
    def lines(self):
        lines = []
        for lineGroup in self.lineGroups.values():
            lines.extend(lineGroup)
        return lines

    @property
    def graphics(self):
        graphics = []
        for graphicGroup in self.graphicGroups.values():
            graphics.extend(graphicGroup)
        return graphics

    def design(self, style: str = None,
               rayColors: List[Union[str, tuple]] = None, lampRayColors: List[Union[str, tuple]] = None,
               onlyAxialRay: bool = None, imageColor: Union[str, tuple] = None, objectColor: Union[str, tuple] = None):
        """ Update the design parameters of the figure.
        All parameters are None by default to allow for the update of one parameter at a time.

        Parameters
        ----------
        style: str, optional
            Set all design parameters following a supported design style : 'default', 'presentation', 'publication'.
        rayColors : List[Union[str, tuple]], optional
            List of the colors to use for the three different ray type. Default is ['b', 'r', 'g'].
        lampRayColors : List[Union[str, tuple]], optional
            List of the colors to use for the rays of a lamp. Default is ['b', 'g'].
        onlyAxialRay : bool, optional
            Only draw the ray fan coming from the center of the object (axial ray).
            Works with fanAngle and fanNumber. Default to False.
        imageColor : Union[str, tuple], optional
            Color of image arrows. Default to 'r'.
        objectColor : Union[str, tuple], optional
            Color of object arrow. Default to 'b'.
        """
        if style is not None:
            if style in self.styles.keys():
                self.designParams = self.styles[style]
            else:
                raise ValueError("Available styles are : {}".format(self.styles.keys()))

        newDesignParams = {'rayColors': rayColors, 'lampRayColors': lampRayColors, 'onlyAxialRay': onlyAxialRay,
                           'imageColor': imageColor, 'objectColor': objectColor}
        for key, value in newDesignParams.items():
            if value is not None:
                self.designParams[key] = value

    def initializeDisplay(self):
        """ Configure the imaging path and the figure according to the display conditions. """

        note1 = ""
        note2 = ""
        if self.designParams['limitObjectToFieldOfView']:
            fieldOfView = self.path.fieldOfView()
            if fieldOfView != float('+Inf'):
                self.path.objectHeight = fieldOfView
                note1 = "FOV: {0:.2f}".format(self.path.objectHeight)
            else:
                warnings.warn("Infinite field of view: cannot use limitObjectToFieldOfView=True.")
                self.designParams['limitObjectToFieldOfView'] = False

            imageSize = self.path.imageSize()
            if imageSize != float('+Inf'):
                note1 += " Image size: {0:.2f}".format(imageSize)
            else:
                warnings.warn("Infinite image size: cannot use limitObjectToFieldOfView=True.")
                self.designParams['limitObjectToFieldOfView'] = False

        if not self.designParams['limitObjectToFieldOfView']:
            note1 = "Object height: {0:.2f}".format(self.path.objectHeight)

        if self.designParams['onlyPrincipalAndAxialRays']:
            (stopPosition, stopDiameter) = self.path.apertureStop()
            if stopPosition is None or self.path.principalRay() is None:
                warnings.warn("No aperture stop in system: cannot use onlyPrincipalAndAxialRays=True since they are "
                              "not defined.")
                self.designParams['onlyPrincipalAndAxialRays'] = False
            else:
                note2 = "Only chief and marginal rays shown"

        label = Label(x=0.05, y=0.02, text=note1 + "\n" + note2, fontsize=11, useDataUnits=False, alignment='left')
        self.labels.append(label)

    def setPrincipalAndAxialRays(self):
        (stopPosition, stopDiameter) = self.path.apertureStop()
        if stopPosition is None:
            return

        principalRay = self.path.principalRay()
        axialRay = self.path.axialRay()

        rays = []
        if principalRay is not None:
            rays.append(principalRay)
            self.graphicGroups['Principal/axial rays'].append(ObjectGraphic(principalRay.y * 2,
                                                                       fill=False, color='gray'))
            self.graphicGroups['Principal/axial rays'].extend(self.graphicsOfConjugatePlanes(principalRay.y * 2,
                                                                                        fill=False, color='gray'))

        if axialRay is not None:
            rays.append(axialRay)
        if rays:
            self.lineGroups['Principal/axial rays'].extend(self.rayTraceLines(rays, lineWidth=1.5))

    def setGraphicsFromOpticalPath(self):
        self.graphicGroups['Elements'] = self.graphicsOfElements

        if self.path.showEntrancePupil:
            (pupilPosition, pupilDiameter) = self.path.entrancePupil()
            if pupilPosition is not None:
                self.graphicGroups['Elements'].append(self.graphicOfEntrancePupil)

        if self.path.showPointsOfInterest:
            self.points.extend(self.pointsOfInterest)
            self.labels.extend(self.stopsLabels)

    @property
    def graphicsOfElements(self) -> List[Graphic]:
        maxRayHeight = 0
        for line in self.lines:
            if line.label == 'ray':  # FIXME: need a more robust reference to rayTraces
                if max(line.yData) > maxRayHeight:
                    maxRayHeight = max(line.yData)

        graphics = []
        z = 0
        for element in self.path.elements:
            graphic = GraphicOf(element, x=z, minSize=maxRayHeight)
            if type(graphic) is list:  # MatrixGroup creates stand-alone graphics for now
                graphics.extend(graphic)
            elif graphic is not None:
                graphics.append(graphic)
            z += element.L
        return graphics

    def setGraphicsFromRaysList(self):
        for rays in self.raysList:
            instance = type(rays).__name__
            # todo: enable multiple instances
            if instance is 'ObjectRays':
                self.graphicGroups['Object/Image'].append(ObjectGraphic(rays.yMax * 2, x=rays._z))
                self.graphicGroups['Object/Image'].extend(self.graphicsOfConjugatePlanes(rays.yMax * 2, x=rays._z))
            if instance is 'LampRays':
                self.graphicGroups['Lamp'].append(LampGraphic(rays.yMax * 2, x=0))

    def setLinesFromRaysList(self):
        for rays in self.raysList:
            rayTrace = self.rayTraceLines(rays=rays)

            instance = type(rays).__name__
            if instance is 'ObjectRays':
                self.lineGroups['Object/Image'].extend(rayTrace)
            elif instance is 'LampRays':
                self.designParams['showObjectImage'] = False
                self.lineGroups['Lamp'].extend(rayTrace)
            elif instance not in self.lineGroups.keys():
                self.lineGroups[instance] = rayTrace
            else:
                self.lineGroups[instance].extend(rayTrace)

    def graphicsOfConjugatePlanes(self, objectDiameter, fill=True, color='r', x=0):
        planeGraphics = []
        if x != 0:
            planeInfo = self.path.subPath(zStart=x).intermediateConjugates()
        else:
            planeInfo = self.path.intermediateConjugates()

        for (position, magnification) in planeInfo:
            planeGraphics.append(ImageGraphic(diameter=magnification * objectDiameter,
                                              x=position + x, fill=fill, color=color))
        return planeGraphics

    @property
    def graphicOfEntrancePupil(self) -> Graphic:
        (pupilPosition, pupilDiameter) = self.path.entrancePupil()
        if pupilPosition is not None:
            halfHeight = pupilDiameter / 2.0

            return Graphic([ApertureBars(halfHeight)], x=pupilPosition)

    @property
    def pointsOfInterest(self) -> List[Point]:
        """
        Labels of general points of interest are drawn below the
        axis, at 25% of the largest diameter.
        """
        labels = {}  # Gather labels at same z

        # For the group as a whole, then each element
        for pointOfInterest in self.path.pointsOfInterest(z=0):
            zStr = "{0:3.3f}".format(pointOfInterest['z'])
            label = pointOfInterest['label']
            if zStr in labels:
                labels[zStr] = labels[zStr] + ", " + label
            else:
                labels[zStr] = label

        # Points of interest for each element
        zElement = 0
        groupIndex = 0
        physicalElements = [element for element in self.path.elements if type(element).__name__ != 'Space']

        for element in self.path.elements:
            pointsOfInterest = element.pointsOfInterest(zElement)
            if pointsOfInterest:
                groupIndex += 1

            for pointOfInterest in pointsOfInterest:
                zStr = "{0:3.3f}".format(pointOfInterest['z'])
                label = pointOfInterest['label']
                if len(physicalElements) > 1:
                    label = '{' + label.strip('$') + '}'
                    label = '${}_{}$'.format(label, groupIndex)
                if zStr in labels:
                    labels[zStr] = labels[zStr] + ", " + label
                else:
                    labels[zStr] = label
            zElement += element.L

        points = []
        halfHeight = self.displayRange / 2
        for zStr, label in labels.items():
            points.append(Point(text=label, x=float(zStr), y=-halfHeight * 0.5))
        return points

    @property
    def stopsLabels(self) -> List[Label]:
        """ AS and FS are drawn at 110% of the largest diameter. """
        labels = []
        halfHeight = self.displayRange / 2

        (apertureStopPosition, apertureStopDiameter) = self.path.apertureStop()
        if apertureStopPosition is not None:
            labels.append(Label('AS', apertureStopPosition, halfHeight * 1.1, fontsize=18))

        (fieldStopPosition, fieldStopDiameter) = self.path.fieldStop()
        if fieldStopPosition is not None:
            labels.append(Label('FS', fieldStopPosition, halfHeight * 1.1, fontsize=18))

        return labels

    @property
    def displayRange(self):
        """ The maximum height of the objects in the optical path. """
        from .laserpath import LaserPath  # Fixme: circular import fix

        if isinstance(self.path, LaserPath):
            return self.laserDisplayRange
        else:
            return self.imagingDisplayRange

    @property
    def imagingDisplayRange(self):
        displayRange = 0
        for graphic in self.graphicsOfElements:
            if graphic.halfHeight * 2 > displayRange:
                displayRange = graphic.halfHeight * 2

        if displayRange == float('+Inf') or displayRange <= self.path._objectHeight:
            displayRange = self.path._objectHeight

        conjugates = self.path.intermediateConjugates()
        if len(conjugates) != 0:
            for (planePosition, magnification) in conjugates:
                if not 0 <= planePosition <= self.path.L:
                    continue
                magnification = abs(magnification)
                if displayRange < self.path._objectHeight * magnification:
                    displayRange = self.path._objectHeight * magnification

        return displayRange

    @property
    def laserDisplayRange(self):
        displayRange = 0
        for graphic in self.graphicsOfElements:
            if graphic.halfHeight * 2 > displayRange:
                displayRange = graphic.halfHeight * 2

        if displayRange == float('+Inf') or displayRange == 0:
            if self.path.inputBeam is not None:
                displayRange = self.path.inputBeam.w * 3
            else:
                displayRange = 100

        return displayRange

    def rayTraceLines(self, rays, lineWidth=0.5) -> List[Line]:
        """ A list of all ray trace line objects corresponding to either
        1. the group of rays defined by the user (fanAngle, fanNumber, rayNumber).
        2. the principal and axial rays.
        """

        linewidth = 0.5
        if type(rays).__name__ is 'LampRays':
            colors = self.designParams['lampRayColors']
        else:
            colors = self.designParams['rayColors']

<<<<<<< HEAD
        dz = 0
        if type(rays) is not list:
            if rays._z != 0:
                dz = rays._z

        if dz != 0:
            forwardPath = self.path.subPath(zStart=dz)
            backwardPath = self.path.subPath(zStart=dz, backwards=True)

            forwardRayTraces = forwardPath.traceMany(rays)
            backwardRayTraces = backwardPath.traceMany(rays)
            for rayTrace in backwardRayTraces:
                for ray in rayTrace:
                    ray.z = -abs(ray.z)
            manyRayTraces = forwardRayTraces
            manyRayTraces.extend(backwardRayTraces)
        else:
            manyRayTraces = self.path.traceMany(rays)
=======
        manyRayTraces = self.path.traceMany(rays)
>>>>>>> 30444a0c

        maxHeight = 0
        for rayTrace in manyRayTraces:
            (x, y) = self.rearrangeRayTraceForPlotting(rayTrace)
            if len(y) == 0:
                continue
            if abs(y[0]) > maxHeight:
                maxHeight = abs(y[0])

        lines = []
        for rayTrace in manyRayTraces:
            (x, y) = self.rearrangeRayTraceForPlotting(rayTrace)

            if len(y) == 0:
                continue  # nothing to plot, ray was fully blocked

            if maxHeight == 0:  # only axial ray
                colorIndex = 1
            else:
                colorIndex = int(np.round(
                    (y[0] + maxHeight) / (maxHeight * 2) * (len(colors) - 1)))
                colorIndex = colorIndex % len(colors)

<<<<<<< HEAD
            line = Line(np.asarray(x) + dz, y, color=colors[colorIndex], lineWidth=linewidth, label='ray')
=======
            line = Line(x, y, color=colors[colorIndex], lineWidth=lineWidth, label='ray')
>>>>>>> 30444a0c
            lines.append(line)

        return lines

    def beamTraceLines(self, beam) -> List[Line]:
        """ Draw beam trace corresponding to input beam
        Because the laser beam diffracts through space, we cannot
        simply propagate the beam over large distances and trace it
        (as opposed to rays, where we can). We must split Space()
        elements into sub elements to watch the beam size expand.

        We arbitrarily split Space() elements into N sub elements
        before plotting.
        """
        from .imagingpath import ImagingPath  # Fixme: circular import fix
        from .matrix import Space

        N = 100
        highResolution = ImagingPath()
        for element in self.path.elements:
            if isinstance(element, Space):
                for i in range(N):
                    highResolution.append(Space(d=element.L / N,
                                                n=element.frontIndex))
            else:
                highResolution.append(element)

        beamTrace = highResolution.trace(beam)
        x, y = self.rearrangeBeamTraceForPlotting(beamTrace)

        lines = [Line(x, y, 'r'),
                 Line(x, [-v for v in y], 'r')]

        return lines

    def beamWaistAnnotations(self, beam) -> List[ArrowAnnotation]:
        """ Draws the expected waist (i.e. the focal spot or the spot where the
        size is minimum) for all positions of the beam. This will show "waists" that
        are virtual if there is an additional lens between the beam and the expected
        waist.

        It is easy to obtain the waist position from the complex radius of curvature
        because it is the position where the complex radius is imaginary. The position
        returned is relative to the position of the beam, which is why we add the actual
        position of the beam to the relative position. """

        annotations = []
        arrowLength = self.laserDisplayRange * 0.1

        beamTrace = self.path.trace(beam)
        for beam in beamTrace:
            relativePosition = beam.waistPosition
            position = beam.z + relativePosition
            size = beam.waist
            if not 0 <= position <= self.path.L:
                continue

            annotations.append(ArrowAnnotation((position, size + arrowLength), (position, size),
                                               color='g', arrowStyle='->'))
            annotations.append(ArrowAnnotation((position, -size + -arrowLength), (position, -size),
                                               color='g', arrowStyle='->'))

        return annotations

    def rearrangeRayTraceForPlotting(self, rayList: List[Ray]):
        """
        This function removes the rays that are blocked in the imaging path.
        Parameters
        ----------
        rayList : List of Rays
            an object from rays class or a list of rays
        """
        x = []
        y = []
        for ray in rayList:
            if not ray.isBlocked:
                x.append(ray.z)
                y.append(ray.y)
            elif self.designParams['removeBlockedRaysCompletely']:
                return [], []
            # else: # ray will simply stop drawing from here
        return x, y

    @staticmethod
    def rearrangeBeamTraceForPlotting(rayList):
        x = []
        y = []
        for ray in rayList:
            x.append(ray.z)
            y.append(ray.w)
        return x, y

    @property
    def mplFigure(self) -> 'MplFigure':
        figure = MplFigure(opticalPath=self.path)
        figure.raysList = self.raysList
        figure.graphicGroups = self.graphicGroups
        figure.lineGroups = self.lineGroups
        figure.labels = self.labels
        figure.points = self.points
        figure.annotations = self.annotations
        figure.designParams = self.designParams
        return figure

    def display(self, raysList, comments=None, title=None, backend='matplotlib',
                display3D=False, interactive=True, filepath=None):
        self.raysList = raysList

        self.setLinesFromRaysList()

        self.setPrincipalAndAxialRays()
        self.setGraphicsFromOpticalPath()
        self.setGraphicsFromRaysList()

        if self.designParams['showFOV']:
            self.designParams['showObjectImage'] = False
        else:
            self.setGroupVisibility('Principal/axial rays', False)

        if not self.designParams['showObjectImage']:
            self.setGroupVisibility('Object/Image', False)

        if backend is 'matplotlib':
            mplFigure = self.mplFigure
            mplFigure.create(comments, title)
            if display3D:
                mplFigure.display3D(filepath=filepath)
            else:
                mplFigure.display2D(interactive=interactive, filepath=filepath)
        else:
            raise NotImplementedError("The only supported backend is matplotlib.")

    def displayGaussianBeam(self, beams=None,
                            title=None, comments=None, backend='matplotlib', display3D=False, filepath=None):
        self.lineGroups['rays'] = []
        self.graphicGroups['Elements'] = self.graphicsOfElements
        for beam in beams:
            self.lineGroups['rays'].extend(self.beamTraceLines(beam))
            self.annotations.extend(self.beamWaistAnnotations(beam))

        if backend is 'matplotlib':
            mplFigure = self.mplFigure
            mplFigure.create(comments, title)
            if display3D:
                mplFigure.display3D(filepath=filepath)
            else:
                mplFigure.display2D(filepath=filepath, interactive=False)
        else:
            raise NotImplementedError("The only supported backend is matplotlib.")

    def setGroupVisibility(self, groupKey: str, isVisible: bool):
        if groupKey in self.graphicGroups.keys():
            for graphic in self.graphicGroups[groupKey]:
                graphic.isVisible = isVisible
        if groupKey in self.lineGroups.keys():
            for line in self.lineGroups[groupKey]:
                line.isVisible = isVisible

    @property
    def visibility(self) -> dict:
        visibility = {}
        for groupKey, graphics in self.graphicGroups.items():
            if graphics:
                visibility[groupKey] = graphics[0].isVisible
        for groupKey, lines in self.lineGroups.items():
            if lines:
                visibility[groupKey] = lines[0].isVisible
        return visibility


class MplFigure(Figure):
    """Matplotlib Figure"""

    def __init__(self, opticalPath):
        super().__init__(opticalPath)

        self.figure = None
        self.axes = None
        self.axesComments = None
        self.checkBoxes = None

    def create(self, comments=None, title=None):
        if comments is not None:
            self.figure, (self.axes, self.axesComments) = plt.subplots(2, 1, figsize=(10, 7))
            self.axesComments.axis('off')
            self.axesComments.text(0., 1.0, comments, transform=self.axesComments.transAxes,
                                   fontsize=10, verticalalignment='top')
        else:
            self.figure, self.axes = plt.subplots(figsize=(10, 7))

        self.axes.set(xlabel='Distance', ylabel='Height', title=title)

    def display2D(self, interactive=True, filepath=None):
        self.draw()

        self.axes.callbacks.connect('ylim_changed', self.onZoomCallback)
        plt.connect('resize_event', self.onZoomCallback)

        if interactive:
            plt.subplots_adjust(right=0.82)
            self.initVisibilityCheckBoxes()

        if filepath is not None:
            self.figure.savefig(filepath, dpi=600)
        else:
            self._showPlot()

    def display3D(self, filepath=None):
        raise NotImplementedError()

    def draw(self):
        self.drawGraphics()
        self.drawPoints()
        self.drawLabels()

        for line in self.lines:
            self.axes.add_line(line.patch)

        for annotation in self.annotations:
            self.axes.add_patch(annotation.patch)

        self.updateDisplayRange()
        self.updateGraphics()
        self.updateLabels()

    def drawGraphics(self):
        for graphic in self.graphics:
            componentPatches = graphic.patches2D

            for patch in componentPatches:
                self.axes.add_patch(patch)

            if graphic.hasLabel:
                graphic.label = graphic.label.mplLabel
                self.axes.add_artist(graphic.label.patch)

            self.points.extend(graphic.points)

            for line in graphic.lines:
                self.axes.add_line(line.patch)

            for annotation in graphic.annotations:
                self.axes.add_patch(annotation.patch)

    def drawPoints(self):
        for point in self.points:
            if point.hasPointMarker:
                self.axes.plot([point.x], [0], 'ko', markersize=3, color=point.color, linewidth=0.4)
            if point.text is not None:
                self.labels.append(point)

    def drawLabels(self):
        self.labels = [label.mplLabel for label in self.labels]

        for label in self.labels:
            artist = label.patch
            if not label.useDataUnits:
                artist.set_transform(self.axes.transAxes)
            self.axes.add_artist(artist)

    def initVisibilityCheckBoxes(self):
        visibility = self.visibility
        visibility.pop('Elements')

        subAxes = plt.axes([0.82, 0.4, 0.1, 0.5], frameon=False, anchor='NW')
        self.checkBoxes = CheckButtons(subAxes, visibility.keys(), visibility.values())

        step = 0.15
        for i, (label, rectangle, lines) in enumerate(zip(self.checkBoxes.labels,
                                                          self.checkBoxes.rectangles,
                                                          self.checkBoxes.lines)):
            h = 0.85 - step * i
            label.set_fontsize(11)
            rectangle.set_x(0.05)
            rectangle.set_y(h)
            rectangle.set(width=0.12, height=0.04)
            label.set_y(h + 0.02)
            label.set_x(0.2)

            lineA, lineB = lines
            lineA.set_xdata([0.05, 0.17])
            lineB.set_xdata([0.05, 0.17])
            lineA.set_ydata([h, h + 0.04])
            lineB.set_ydata([h + 0.04, h])

        self.checkBoxes.on_clicked(self.onCheckBoxCallback)

    def updateGraphics(self):
        for graphic in self.graphics:
            xScaling, yScaling = self.scalingOfGraphic(graphic)

            translation = transforms.Affine2D().translate(graphic.x, graphic.y)
            noScale = transforms.Affine2D().scale(1, 1)
            scaling = transforms.Affine2D().scale(xScaling, yScaling)

            for component in graphic.components:
                if component.hasFixedWidth:
                    component.patch.set_transform(noScale + translation + self.axes.transData)
                else:
                    component.patch.set_transform(scaling + translation + self.axes.transData)

            if graphic.hasLabel:
                graphic.label.patch.set_transform(translation + self.axes.transData)

    def updateLabels(self):
        self.resetLabelOffsets()
        self.fixLabelOverlaps()

    def resetLabelOffsets(self):
        """Reset previous offsets applied to the labels.

        Used with a zoom callback to properly replace the labels.
        """
        for graphic in self.graphics:
            if graphic.hasLabel:
                graphic.label.resetPosition()

        for label in self.labels:
            label.resetPosition()

    def getRenderedLabels(self) -> List[MplLabel]:
        """List of labels rendered inside the current display."""
        labels = []
        for graphic in self.graphics:
            if graphic.hasLabel:
                if graphic.label.isRenderedOn(self.figure):
                    labels.append(graphic.label)

        for label in self.labels:
            if label.isRenderedOn(self.figure):
                labels.append(label)

        return labels

    def fixLabelOverlaps(self, maxIteration: int = 5):
        """Iteratively identify overlapping label pairs and move them apart in x-axis."""
        labels = self.getRenderedLabels()
        if len(labels) < 2:
            return

        i = 0
        while i < maxIteration:
            noOverlap = True
            boxes = [label.boundingBox(self.axes, self.figure) for label in labels]
            for (a, b) in itertools.combinations(range(len(labels)), 2):
                boxA, boxB = boxes[a], boxes[b]

                if boxA.overlaps(boxB):
                    noOverlap = False
                    if boxB.x1 > boxA.x1:
                        requiredSpacing = boxA.x1 - boxB.x0
                    else:
                        requiredSpacing = boxA.x0 - boxB.x1

                    self.translateLabel(labels[a], boxA, dx=-requiredSpacing / 2)
                    self.translateLabel(labels[b], boxB, dx=requiredSpacing / 2)

            i += 1
            if noOverlap:
                break

    def translateLabel(self, label, bbox, dx):
        """Internal method to translate a label and make sure it stays inside the display."""
        label.translate(dx)

        xMin, xMax = self.axes.get_xlim()
        if bbox.x0 + dx < xMin:
            label.translate(xMin - (bbox.x0 + dx))
        elif bbox.x1 + dx > xMax:
            label.translate(xMax - (bbox.x1 + dx))

    def updateDisplayRange(self):
        """Set a symmetric Y-axis display range defined as 1.5 times the maximum halfHeight of all graphics."""
        halfDisplayHeight = self.displayRange / 2 * 1.5
        self.axes.autoscale()
        self.axes.set_ylim(-halfDisplayHeight, halfDisplayHeight)

    def onZoomCallback(self, axes):
        self.updateGraphics()
        self.updateLabels()

    def onCheckBoxCallback(self, groupKey: str):
        groupKey = groupKey.replace('\n', ' ')
        oldState = self.visibility[groupKey]
        self.setGroupVisibility(groupKey, not oldState)

        plt.draw()

    def scalingOfGraphic(self, graphic):
        xScale, yScale = self.axesToDataScale()

        heightFactor = graphic.halfHeight * 2 / yScale
        xScaling = xScale * (heightFactor / 0.2) ** (3 / 4)

        return xScaling, 1

    def axesToDataScale(self):
        """ Dimensions of the figure in data units. """
        xScale, yScale = self.axes.viewLim.bounds[2:]

        return xScale, yScale

    def _showPlot(self):
        try:
            plt.plot()
            if sys.platform.startswith('win'):
                plt.show()
            else:
                plt.draw()
                while True:
                    if plt.get_fignums():
                        plt.pause(0.001)
                    else:
                        break

        except KeyboardInterrupt:
            plt.close()<|MERGE_RESOLUTION|>--- conflicted
+++ resolved
@@ -334,7 +334,6 @@
         else:
             colors = self.designParams['rayColors']
 
-<<<<<<< HEAD
         dz = 0
         if type(rays) is not list:
             if rays._z != 0:
@@ -353,9 +352,6 @@
             manyRayTraces.extend(backwardRayTraces)
         else:
             manyRayTraces = self.path.traceMany(rays)
-=======
-        manyRayTraces = self.path.traceMany(rays)
->>>>>>> 30444a0c
 
         maxHeight = 0
         for rayTrace in manyRayTraces:
@@ -379,11 +375,7 @@
                     (y[0] + maxHeight) / (maxHeight * 2) * (len(colors) - 1)))
                 colorIndex = colorIndex % len(colors)
 
-<<<<<<< HEAD
             line = Line(np.asarray(x) + dz, y, color=colors[colorIndex], lineWidth=linewidth, label='ray')
-=======
-            line = Line(x, y, color=colors[colorIndex], lineWidth=lineWidth, label='ray')
->>>>>>> 30444a0c
             lines.append(line)
 
         return lines
