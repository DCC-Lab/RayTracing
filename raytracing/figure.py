from matplotlib.widgets import CheckButtons
import matplotlib.pyplot as plt
from .graphics import *
from .ray import Ray
import itertools
import warnings
import sys


class Figure:
    """Base class to contain the required objects of a figure.
    Promote to a backend-derived Figure class to enable display features.
    """

    def __init__(self, opticalPath):
        self.path = opticalPath
        self.raysList = []

        self.graphicGroups = {'Principal/axial rays': [], 'Object/Image': [], 'Lamp': [], 'Elements': []}
        self.lineGroups = {'Principal/axial rays': [], 'Object/Image': [], 'Lamp': []}
        self.labels = []
        self.points = []
        self.annotations = []

        self.styles = dict()
        self.styles['default'] = {'rayColors': ['b', 'r', 'g'], 'lampRayColors': ['b', 'g'], 'onlyAxialRay': False,
                                  'imageColor': 'r', 'objectColor': 'b', 'onlyPrincipalAndAxialRays': True,
                                  'limitObjectToFieldOfView': True, 'removeBlockedRaysCompletely': False,
<<<<<<< HEAD
                                  'fontScale': 1.0}
=======
                                  'showFOV': False, 'showObjectImage': True}
>>>>>>> 30444a0c
        self.styles['publication'] = self.styles['default'].copy()
        self.styles['presentation'] = self.styles['default'].copy()  # same as default for now
        self.styles['publication'].update({'rayColors': ['0.4', '0.2', '0.6'],
                                           'imageColor': '0.3', 'objectColor': '0.1'})

        self.designParams = self.styles['default']

    @property
    def lines(self):
        lines = []
        for lineGroup in self.lineGroups.values():
            lines.extend(lineGroup)
        return lines

    @property
    def graphics(self):
        graphics = []
        for graphicGroup in self.graphicGroups.values():
            graphics.extend(graphicGroup)
        return graphics

    def design(self, style: str = None,
<<<<<<< HEAD
               rayColors: List[Union[str, tuple]] = None, onlyAxialRay: bool = None,
               imageColor: Union[str, tuple] = None, objectColor: Union[str, tuple] = None,
               fontScale: float = None):
=======
               rayColors: List[Union[str, tuple]] = None, lampRayColors: List[Union[str, tuple]] = None,
               onlyAxialRay: bool = None, imageColor: Union[str, tuple] = None, objectColor: Union[str, tuple] = None):
>>>>>>> 30444a0c
        """ Update the design parameters of the figure.
        All parameters are None by default to allow for the update of one parameter at a time.

        Parameters
        ----------
        style: str, optional
            Set all design parameters following a supported design style : 'default', 'presentation', 'publication'.
        rayColors : List[Union[str, tuple]], optional
            List of the colors to use for the three different ray type. Default is ['b', 'r', 'g'].
        lampRayColors : List[Union[str, tuple]], optional
            List of the colors to use for the rays of a lamp. Default is ['b', 'g'].
        onlyAxialRay : bool, optional
            Only draw the ray fan coming from the center of the object (axial ray).
            Works with fanAngle and fanNumber. Default to False.
        imageColor : Union[str, tuple], optional
            Color of image arrows. Default to 'r'.
        objectColor : Union[str, tuple], optional
            Color of object arrow. Default to 'b'.
        fontScale : float, optional
            Base scale factor for the size of all fonts used. Default to 1.
        """
        if style is not None:
            if style in self.styles.keys():
                self.designParams = self.styles[style]
            else:
                raise ValueError("Available styles are : {}".format(self.styles.keys()))

<<<<<<< HEAD
        newDesignParams = {'rayColors': rayColors, 'onlyAxialRay': onlyAxialRay,
                           'imageColor': imageColor, 'objectColor': objectColor,
                           'fontScale': fontScale}
=======
        newDesignParams = {'rayColors': rayColors, 'lampRayColors': lampRayColors, 'onlyAxialRay': onlyAxialRay,
                           'imageColor': imageColor, 'objectColor': objectColor}
>>>>>>> 30444a0c
        for key, value in newDesignParams.items():
            if value is not None:
                self.designParams[key] = value

    @property
    def fontScale(self):
        return self.designParams['fontScale']

    def initializeDisplay(self):
        """ Configure the imaging path and the figure according to the display conditions. """

        note1 = ""
        note2 = ""
        if self.designParams['limitObjectToFieldOfView']:
            fieldOfView = self.path.fieldOfView()
            if fieldOfView != float('+Inf'):
                self.path.objectHeight = fieldOfView
                note1 = "FOV: {0:.2f}".format(self.path.objectHeight)
            else:
                warnings.warn("Infinite field of view: cannot use limitObjectToFieldOfView=True.")
                self.designParams['limitObjectToFieldOfView'] = False

            imageSize = self.path.imageSize()
            if imageSize != float('+Inf'):
                note1 += " Image size: {0:.2f}".format(imageSize)
            else:
                warnings.warn("Infinite image size: cannot use limitObjectToFieldOfView=True.")
                self.designParams['limitObjectToFieldOfView'] = False

        if not self.designParams['limitObjectToFieldOfView']:
            note1 = "Object height: {0:.2f}".format(self.path.objectHeight)

        if self.designParams['onlyPrincipalAndAxialRays']:
            (stopPosition, stopDiameter) = self.path.apertureStop()
            if stopPosition is None or self.path.principalRay() is None:
                warnings.warn("No aperture stop in system: cannot use onlyPrincipalAndAxialRays=True since they are "
                              "not defined.")
                self.designParams['onlyPrincipalAndAxialRays'] = False
            else:
                note2 = "Only chief and marginal rays shown"

        label = Label(x=0.05, y=0.02, text=note1 + "\n" + note2, fontsize=12*self.fontScale,
                      useDataUnits=False, alignment='left')
        self.labels.append(label)

    def setPrincipalAndAxialRays(self):
        (stopPosition, stopDiameter) = self.path.apertureStop()
        if stopPosition is None:
            return

        principalRay = self.path.principalRay()
        axialRay = self.path.axialRay()

        rays = []
        if principalRay is not None:
            rays.append(principalRay)
            self.graphicGroups['Principal/axial rays'].append(ObjectGraphic(principalRay.y * 2,
                                                                       fill=False, color='gray'))
            self.graphicGroups['Principal/axial rays'].extend(self.graphicsOfConjugatePlanes(principalRay.y * 2,
                                                                                        fill=False, color='gray'))

        if axialRay is not None:
            rays.append(axialRay)
        if rays:
            self.lineGroups['Principal/axial rays'].extend(self.rayTraceLines(rays, lineWidth=1.5))

    def setGraphicsFromOpticalPath(self):
        self.graphicGroups['Elements'] = self.graphicsOfElements

        if self.path.showEntrancePupil:
            (pupilPosition, pupilDiameter) = self.path.entrancePupil()
            if pupilPosition is not None:
                self.graphicGroups['Elements'].append(self.graphicOfEntrancePupil)

        if self.path.showPointsOfInterest:
            self.points.extend(self.pointsOfInterest)
            self.labels.extend(self.stopsLabels)

    @property
    def graphicsOfElements(self) -> List[Graphic]:
        maxRayHeight = 0
        for line in self.lines:
            if line.label == 'ray':  # FIXME: need a more robust reference to rayTraces
                if max(line.yData) > maxRayHeight:
                    maxRayHeight = max(line.yData)

        graphics = []
        z = 0
        for element in self.path.elements:
            graphic = GraphicOf(element, x=z, minSize=maxRayHeight)
            if type(graphic) is list:  # MatrixGroup creates stand-alone graphics for now
                graphics.extend(graphic)
            elif graphic is not None:
                graphics.append(graphic)
            z += element.L
        return graphics

    def setGraphicsFromRaysList(self):
        for rays in self.raysList:
            instance = type(rays).__name__
            # todo: enable multiple instances
            if instance is 'ObjectRays':
                self.graphicGroups['Object/Image'].append(ObjectGraphic(rays.yMax * 2, x=0))  # todo: object position
                self.graphicGroups['Object/Image'].extend(self.graphicsOfConjugatePlanes(rays.yMax * 2))
            if instance is 'LampRays':
                self.graphicGroups['Lamp'].append(LampGraphic(rays.yMax * 2, x=0))

    def setLinesFromRaysList(self):
        for rays in self.raysList:
            rayTrace = self.rayTraceLines(rays=rays)

            instance = type(rays).__name__
            if instance is 'ObjectRays':
                self.lineGroups['Object/Image'].extend(rayTrace)
            elif instance is 'LampRays':
                self.designParams['showObjectImage'] = False
                self.lineGroups['Lamp'].extend(rayTrace)
            elif instance not in self.lineGroups.keys():
                self.lineGroups[instance] = rayTrace
            else:
                self.lineGroups[instance].extend(rayTrace)

    def graphicsOfConjugatePlanes(self, objectDiameter, fill=True, color='r'):
        planeGraphics = []
        planeInfo = self.path.intermediateConjugates()

        for (position, magnification) in planeInfo:
            planeGraphics.append(ImageGraphic(diameter=magnification * objectDiameter,
                                              x=position, fill=fill, color=color))
        return planeGraphics

    @property
    def graphicOfEntrancePupil(self) -> Graphic:
        (pupilPosition, pupilDiameter) = self.path.entrancePupil()
        if pupilPosition is not None:
            halfHeight = pupilDiameter / 2.0

            return Graphic([ApertureBars(halfHeight)], x=pupilPosition)

    @property
    def pointsOfInterest(self) -> List[Point]:
        """
        Labels of general points of interest are drawn below the
        axis, at 25% of the largest diameter.
        """
        labels = {}  # Gather labels at same z

        # For the group as a whole, then each element
        for pointOfInterest in self.path.pointsOfInterest(z=0):
            zStr = "{0:3.3f}".format(pointOfInterest['z'])
            label = pointOfInterest['label']
            if zStr in labels:
                labels[zStr] = labels[zStr] + ", " + label
            else:
                labels[zStr] = label

        # Points of interest for each element
        zElement = 0
        groupIndex = 0
        physicalElements = [element for element in self.path.elements if type(element).__name__ != 'Space']

        for element in self.path.elements:
            pointsOfInterest = element.pointsOfInterest(zElement)
            if pointsOfInterest:
                groupIndex += 1

            for pointOfInterest in pointsOfInterest:
                zStr = "{0:3.3f}".format(pointOfInterest['z'])
                label = pointOfInterest['label']
                if len(physicalElements) > 1:
                    label = '{' + label.strip('$') + '}'
                    label = '${}_{}$'.format(label, groupIndex)
                if zStr in labels:
                    labels[zStr] = labels[zStr] + ", " + label
                else:
                    labels[zStr] = label
            zElement += element.L

        points = []
        halfHeight = self.displayRange / 2
        for zStr, label in labels.items():
            points.append(Point(text=label, x=float(zStr), y=-halfHeight * 0.5, fontsize=12))
        return points

    @property
    def stopsLabels(self) -> List[Label]:
        """ AS and FS are drawn at 110% of the largest diameter. """
        labels = []
        halfHeight = self.displayRange / 2

        (apertureStopPosition, apertureStopDiameter) = self.path.apertureStop()
        if apertureStopPosition is not None:
            labels.append(Label('AS', apertureStopPosition, halfHeight * 1.1, fontsize=17*self.fontScale))

        (fieldStopPosition, fieldStopDiameter) = self.path.fieldStop()
        if fieldStopPosition is not None:
            labels.append(Label('FS', fieldStopPosition, halfHeight * 1.1, fontsize=17*self.fontScale))

        return labels

    @property
    def displayRange(self):
        """ The maximum height of the objects in the optical path. """
        from .laserpath import LaserPath  # Fixme: circular import fix

        if isinstance(self.path, LaserPath):
            return self.laserDisplayRange
        else:
            return self.imagingDisplayRange

    @property
    def imagingDisplayRange(self):
        displayRange = 0
        for graphic in self.graphicsOfElements:
            if graphic.halfHeight * 2 > displayRange:
                displayRange = graphic.halfHeight * 2

        if displayRange == float('+Inf') or displayRange <= self.path._objectHeight:
            displayRange = self.path._objectHeight

        conjugates = self.path.intermediateConjugates()
        if len(conjugates) != 0:
            for (planePosition, magnification) in conjugates:
                if not 0 <= planePosition <= self.path.L:
                    continue
                magnification = abs(magnification)
                if displayRange < self.path._objectHeight * magnification:
                    displayRange = self.path._objectHeight * magnification

        return displayRange

    @property
    def laserDisplayRange(self):
        displayRange = 0
        for graphic in self.graphicsOfElements:
            if graphic.halfHeight * 2 > displayRange:
                displayRange = graphic.halfHeight * 2

        if displayRange == float('+Inf') or displayRange == 0:
            if self.path.inputBeam is not None:
                displayRange = self.path.inputBeam.w * 3
            else:
                displayRange = 100

        return displayRange

    def rayTraceLines(self, rays, lineWidth=0.5) -> List[Line]:
        """ A list of all ray trace line objects corresponding to either
        1. the group of rays defined by the user (fanAngle, fanNumber, rayNumber).
        2. the principal and axial rays.
        """

        if type(rays).__name__ is 'LampRays':
            colors = self.designParams['lampRayColors']
        else:
            colors = self.designParams['rayColors']

        manyRayTraces = self.path.traceMany(rays)

        maxHeight = 0
        for rayTrace in manyRayTraces:
            (x, y) = self.rearrangeRayTraceForPlotting(rayTrace)
            if len(y) == 0:
                continue
            if abs(y[0]) > maxHeight:
                maxHeight = abs(y[0])

        lines = []
        for rayTrace in manyRayTraces:
            (x, y) = self.rearrangeRayTraceForPlotting(rayTrace)

            if len(y) == 0:
                continue  # nothing to plot, ray was fully blocked

            if maxHeight == 0:  # only axial ray
                colorIndex = 1
            else:
                colorIndex = int(np.round(
                    (y[0] + maxHeight) / (maxHeight * 2) * (len(colors) - 1)))
                colorIndex = colorIndex % len(colors)

            line = Line(x, y, color=colors[colorIndex], lineWidth=lineWidth, label='ray')
            lines.append(line)

        return lines

    def beamTraceLines(self, beam) -> List[Line]:
        """ Draw beam trace corresponding to input beam
        Because the laser beam diffracts through space, we cannot
        simply propagate the beam over large distances and trace it
        (as opposed to rays, where we can). We must split Space()
        elements into sub elements to watch the beam size expand.

        We arbitrarily split Space() elements into N sub elements
        before plotting.
        """
        from .imagingpath import ImagingPath  # Fixme: circular import fix
        from .matrix import Space

        N = 100
        highResolution = ImagingPath()
        for element in self.path.elements:
            if isinstance(element, Space):
                for i in range(N):
                    highResolution.append(Space(d=element.L / N,
                                                n=element.frontIndex))
            else:
                highResolution.append(element)

        beamTrace = highResolution.trace(beam)
        x, y = self.rearrangeBeamTraceForPlotting(beamTrace)

        lines = [Line(x, y, 'r'),
                 Line(x, [-v for v in y], 'r')]

        return lines

    def beamWaistAnnotations(self, beam) -> List[ArrowAnnotation]:
        """ Draws the expected waist (i.e. the focal spot or the spot where the
        size is minimum) for all positions of the beam. This will show "waists" that
        are virtual if there is an additional lens between the beam and the expected
        waist.

        It is easy to obtain the waist position from the complex radius of curvature
        because it is the position where the complex radius is imaginary. The position
        returned is relative to the position of the beam, which is why we add the actual
        position of the beam to the relative position. """

        annotations = []
        arrowLength = self.laserDisplayRange * 0.1

        beamTrace = self.path.trace(beam)
        for beam in beamTrace:
            relativePosition = beam.waistPosition
            position = beam.z + relativePosition
            size = beam.waist
            if not 0 <= position <= self.path.L:
                continue

            annotations.append(ArrowAnnotation((position, size + arrowLength), (position, size),
                                               color='g', arrowStyle='->'))
            annotations.append(ArrowAnnotation((position, -size + -arrowLength), (position, -size),
                                               color='g', arrowStyle='->'))

        return annotations

    def rearrangeRayTraceForPlotting(self, rayList: List[Ray]):
        """
        This function removes the rays that are blocked in the imaging path.
        Parameters
        ----------
        rayList : List of Rays
            an object from rays class or a list of rays
        """
        x = []
        y = []
        for ray in rayList:
            if not ray.isBlocked:
                x.append(ray.z)
                y.append(ray.y)
            elif self.designParams['removeBlockedRaysCompletely']:
                return [], []
            # else: # ray will simply stop drawing from here
        return x, y

    @staticmethod
    def rearrangeBeamTraceForPlotting(rayList):
        x = []
        y = []
        for ray in rayList:
            x.append(ray.z)
            y.append(ray.w)
        return x, y

    @property
    def mplFigure(self) -> 'MplFigure':
        figure = MplFigure(opticalPath=self.path)
        figure.raysList = self.raysList
        figure.graphicGroups = self.graphicGroups
        figure.lineGroups = self.lineGroups
        figure.labels = self.labels
        figure.points = self.points
        figure.annotations = self.annotations
        figure.designParams = self.designParams
        return figure

    def display(self, raysList, comments=None, title=None, backend='matplotlib',
                display3D=False, interactive=True, filepath=None):
        self.raysList = raysList

        self.setLinesFromRaysList()

        self.setPrincipalAndAxialRays()
        self.setGraphicsFromOpticalPath()
        self.setGraphicsFromRaysList()

        if self.designParams['showFOV']:
            self.designParams['showObjectImage'] = False
        else:
            self.setGroupVisibility('Principal/axial rays', False)

        if not self.designParams['showObjectImage']:
            self.setGroupVisibility('Object/Image', False)

        if backend is 'matplotlib':
            mplFigure = self.mplFigure
            mplFigure.create(comments, title)
            if display3D:
                mplFigure.display3D(filepath=filepath)
            else:
                mplFigure.display2D(interactive=interactive, filepath=filepath)
        else:
            raise NotImplementedError("The only supported backend is matplotlib.")

    def displayGaussianBeam(self, beams=None,
                            title=None, comments=None, backend='matplotlib', display3D=False, filepath=None):
        self.lineGroups['rays'] = []
        self.graphicGroups['Elements'] = self.graphicsOfElements
        for beam in beams:
            self.lineGroups['rays'].extend(self.beamTraceLines(beam))
            self.annotations.extend(self.beamWaistAnnotations(beam))

        if backend is 'matplotlib':
            mplFigure = self.mplFigure
            mplFigure.create(comments, title)
            if display3D:
                mplFigure.display3D(filepath=filepath)
            else:
                mplFigure.display2D(filepath=filepath, interactive=False)
        else:
            raise NotImplementedError("The only supported backend is matplotlib.")

    def setGroupVisibility(self, groupKey: str, isVisible: bool):
        if groupKey in self.graphicGroups.keys():
            for graphic in self.graphicGroups[groupKey]:
                graphic.isVisible = isVisible
        if groupKey in self.lineGroups.keys():
            for line in self.lineGroups[groupKey]:
                line.isVisible = isVisible

    @property
    def visibility(self) -> dict:
        visibility = {}
        for groupKey, graphics in self.graphicGroups.items():
            if graphics:
                visibility[groupKey] = graphics[0].isVisible
        for groupKey, lines in self.lineGroups.items():
            if lines:
                visibility[groupKey] = lines[0].isVisible
        return visibility


class MplFigure(Figure):
    """Matplotlib Figure"""

    def __init__(self, opticalPath):
        super().__init__(opticalPath)

        self.figure = None
        self.axes = None
        self.axesComments = None
        self.checkBoxes = None

    def create(self, comments=None, title=None):
        if comments is not None:
            self.figure, (self.axes, self.axesComments) = plt.subplots(2, 1, figsize=(10, 7))
            self.axesComments.axis('off')
            self.axesComments.text(0., 1.0, comments, transform=self.axesComments.transAxes,
                                   fontsize=10*self.fontScale, verticalalignment='top')
        else:
            self.figure, self.axes = plt.subplots(figsize=(10, 7))

        self.axes.set_xlabel('Distance', fontsize=13*self.fontScale)
        self.axes.set_ylabel('Height', fontsize=13*self.fontScale)
        self.axes.set_title(title, fontsize=13*self.fontScale)
        self.axes.tick_params(labelsize=12*self.fontScale)

    def display2D(self, interactive=True, filepath=None):
        self.draw()

        self.axes.callbacks.connect('ylim_changed', self.onZoomCallback)
        plt.connect('resize_event', self.onZoomCallback)

        if interactive:
            plt.subplots_adjust(right=0.82)
            self.initVisibilityCheckBoxes()

        if filepath is not None:
            self.figure.savefig(filepath, dpi=600)
        else:
            self._showPlot()

    def display3D(self, filepath=None):
        raise NotImplementedError()

    def draw(self):
        self.drawGraphics()
        self.drawPoints()
        self.drawLabels()

        for line in self.lines:
            self.axes.add_line(line.patch)

        for annotation in self.annotations:
            self.axes.add_patch(annotation.patch)

        self.updateDisplayRange()
        self.updateGraphics()
        self.updateLabels()

    def drawGraphics(self):
        for graphic in self.graphics:
            componentPatches = graphic.patches2D

            for patch in componentPatches:
                self.axes.add_patch(patch)

            if graphic.hasLabel:
                graphic.label.fontsize *= self.fontScale
                graphic.label = graphic.label.mplLabel
                self.axes.add_artist(graphic.label.patch)

            self.points.extend(graphic.points)

            for line in graphic.lines:
                self.axes.add_line(line.patch)

            for annotation in graphic.annotations:
                self.axes.add_patch(annotation.patch)

    def drawPoints(self):
        for point in self.points:
            if point.hasPointMarker:
                self.axes.plot([point.x], [0], 'ko', markersize=3, color=point.color, linewidth=0.4)
            if point.text is not None:
                point.fontsize *= self.fontScale
                self.labels.append(point)

    def drawLabels(self):
        self.labels = [label.mplLabel for label in self.labels]

        for label in self.labels:
            artist = label.patch
            if not label.useDataUnits:
                artist.set_transform(self.axes.transAxes)
            self.axes.add_artist(artist)

    def initVisibilityCheckBoxes(self):
        visibility = self.visibility
        visibility.pop('Elements')

        subAxes = plt.axes([0.82, 0.4, 0.1, 0.5], frameon=False, anchor='NW')
        self.checkBoxes = CheckButtons(subAxes, visibility.keys(), visibility.values())

        step = 0.15
        for i, (label, rectangle, lines) in enumerate(zip(self.checkBoxes.labels,
                                                          self.checkBoxes.rectangles,
                                                          self.checkBoxes.lines)):
            h = 0.85 - step * i
            label.set_fontsize(11)
            rectangle.set_x(0.05)
            rectangle.set_y(h)
            rectangle.set(width=0.12, height=0.04)
            label.set_y(h + 0.02)
            label.set_x(0.2)

            lineA, lineB = lines
            lineA.set_xdata([0.05, 0.17])
            lineB.set_xdata([0.05, 0.17])
            lineA.set_ydata([h, h + 0.04])
            lineB.set_ydata([h + 0.04, h])

        self.checkBoxes.on_clicked(self.onCheckBoxCallback)

    def updateGraphics(self):
        for graphic in self.graphics:
            xScaling, yScaling = self.scalingOfGraphic(graphic)

            translation = transforms.Affine2D().translate(graphic.x, graphic.y)
            noScale = transforms.Affine2D().scale(1, 1)
            scaling = transforms.Affine2D().scale(xScaling, yScaling)

            for component in graphic.components:
                if component.hasFixedWidth:
                    component.patch.set_transform(noScale + translation + self.axes.transData)
                else:
                    component.patch.set_transform(scaling + translation + self.axes.transData)

            if graphic.hasLabel:
                graphic.label.patch.set_transform(translation + self.axes.transData)

    def updateLabels(self):
        self.resetLabelOffsets()
        self.fixLabelOverlaps()

    def resetLabelOffsets(self):
        """Reset previous offsets applied to the labels.

        Used with a zoom callback to properly replace the labels.
        """
        for graphic in self.graphics:
            if graphic.hasLabel:
                graphic.label.resetPosition()

        for label in self.labels:
            label.resetPosition()

    def getRenderedLabels(self) -> List[MplLabel]:
        """List of labels rendered inside the current display."""
        labels = []
        for graphic in self.graphics:
            if graphic.hasLabel:
                if graphic.label.isRenderedOn(self.figure):
                    labels.append(graphic.label)

        for label in self.labels:
            if label.isRenderedOn(self.figure):
                labels.append(label)

        return labels

    def fixLabelOverlaps(self, maxIteration: int = 5):
        """Iteratively identify overlapping label pairs and move them apart in x-axis."""
        labels = self.getRenderedLabels()
        if len(labels) < 2:
            return

        i = 0
        while i < maxIteration:
            noOverlap = True
            boxes = [label.boundingBox(self.axes, self.figure) for label in labels]
            for (a, b) in itertools.combinations(range(len(labels)), 2):
                boxA, boxB = boxes[a], boxes[b]

                if boxA.overlaps(boxB):
                    noOverlap = False
                    if boxB.x1 > boxA.x1:
                        requiredSpacing = boxA.x1 - boxB.x0
                    else:
                        requiredSpacing = boxA.x0 - boxB.x1

                    self.translateLabel(labels[a], boxA, dx=-requiredSpacing / 2)
                    self.translateLabel(labels[b], boxB, dx=requiredSpacing / 2)

            i += 1
            if noOverlap:
                break

    def translateLabel(self, label, bbox, dx):
        """Internal method to translate a label and make sure it stays inside the display."""
        label.translate(dx)

        xMin, xMax = self.axes.get_xlim()
        if bbox.x0 + dx < xMin:
            label.translate(xMin - (bbox.x0 + dx))
        elif bbox.x1 + dx > xMax:
            label.translate(xMax - (bbox.x1 + dx))

    def updateDisplayRange(self):
        """Set a symmetric Y-axis display range defined as 1.5 times the maximum halfHeight of all graphics."""
        halfDisplayHeight = self.displayRange / 2 * 1.5
        self.axes.autoscale()
        self.axes.set_ylim(-halfDisplayHeight, halfDisplayHeight)

    def onZoomCallback(self, axes):
        self.updateGraphics()
        self.updateLabels()

    def onCheckBoxCallback(self, groupKey: str):
        groupKey = groupKey.replace('\n', ' ')
        oldState = self.visibility[groupKey]
        self.setGroupVisibility(groupKey, not oldState)

        plt.draw()

    def scalingOfGraphic(self, graphic):
        xScale, yScale = self.axesToDataScale()

        heightFactor = graphic.halfHeight * 2 / yScale
        xScaling = xScale * (heightFactor / 0.2) ** (3 / 4)

        return xScaling, 1

    def axesToDataScale(self):
        """ Dimensions of the figure in data units. """
        xScale, yScale = self.axes.viewLim.bounds[2:]

        return xScale, yScale

    def _showPlot(self):
        try:
            plt.plot()
            if sys.platform.startswith('win'):
                plt.show()
            else:
                plt.draw()
                while True:
                    if plt.get_fignums():
                        plt.pause(0.001)
                    else:
                        break

        except KeyboardInterrupt:
            plt.close()<|MERGE_RESOLUTION|>--- conflicted
+++ resolved
@@ -26,11 +26,7 @@
         self.styles['default'] = {'rayColors': ['b', 'r', 'g'], 'lampRayColors': ['b', 'g'], 'onlyAxialRay': False,
                                   'imageColor': 'r', 'objectColor': 'b', 'onlyPrincipalAndAxialRays': True,
                                   'limitObjectToFieldOfView': True, 'removeBlockedRaysCompletely': False,
-<<<<<<< HEAD
-                                  'fontScale': 1.0}
-=======
-                                  'showFOV': False, 'showObjectImage': True}
->>>>>>> 30444a0c
+                                  'fontScale': 1.0, 'showFOV': False, 'showObjectImage': True}
         self.styles['publication'] = self.styles['default'].copy()
         self.styles['presentation'] = self.styles['default'].copy()  # same as default for now
         self.styles['publication'].update({'rayColors': ['0.4', '0.2', '0.6'],
@@ -53,14 +49,9 @@
         return graphics
 
     def design(self, style: str = None,
-<<<<<<< HEAD
                rayColors: List[Union[str, tuple]] = None, onlyAxialRay: bool = None,
                imageColor: Union[str, tuple] = None, objectColor: Union[str, tuple] = None,
                fontScale: float = None):
-=======
-               rayColors: List[Union[str, tuple]] = None, lampRayColors: List[Union[str, tuple]] = None,
-               onlyAxialRay: bool = None, imageColor: Union[str, tuple] = None, objectColor: Union[str, tuple] = None):
->>>>>>> 30444a0c
         """ Update the design parameters of the figure.
         All parameters are None by default to allow for the update of one parameter at a time.
 
@@ -88,14 +79,9 @@
             else:
                 raise ValueError("Available styles are : {}".format(self.styles.keys()))
 
-<<<<<<< HEAD
         newDesignParams = {'rayColors': rayColors, 'onlyAxialRay': onlyAxialRay,
                            'imageColor': imageColor, 'objectColor': objectColor,
                            'fontScale': fontScale}
-=======
-        newDesignParams = {'rayColors': rayColors, 'lampRayColors': lampRayColors, 'onlyAxialRay': onlyAxialRay,
-                           'imageColor': imageColor, 'objectColor': objectColor}
->>>>>>> 30444a0c
         for key, value in newDesignParams.items():
             if value is not None:
                 self.designParams[key] = value
