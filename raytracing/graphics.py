from raytracing.graphicComponents import *
from .specialtylenses import Objective
from .matrixgroup import MatrixGroup
from .matrix import Space, Lens, Aperture
import numpy as np


class Graphic:
    """ The base class that defines the graphic of any element.

    A Graphic can be a composition of different graphic components (ex.: A lens graphic is two arrows).

    Args:
        *components: The required graphic components that define the Graphic.

            These graphic components should be instantiated at x = 0 to allow for proper positioning and scaling.

    """

    def __init__(self, components=None, label: str = None,
                 x=0.0, y=0.0, fixedWidth=False):
        self._components = components
        self.label = None
        self.points = []
        self.lines = []
        self.annotations = []
        self._isVisible = True

        self.x = x
        self.y = y
        self.useAutoScale = not fixedWidth

        if label is not None:
            self.label = Label(text=label, x=self.centroid[0], y=self.halfHeight * 1.3)

    @property
    def hasLabel(self):
        if self.label is None:
            return False
        return True

    @property
    def components(self):
        """ Can be overwritten by other graphics """
        return self._components

    @property
    def isVisible(self):
        return self._isVisible

    @isVisible.setter
    def isVisible(self, value: bool):
        self._isVisible = value
        for component in self.components:
            component.isVisible = self._isVisible

    @property
    def halfHeight(self) -> float:
        """ Maximum absolute Y-value of the graphic (not affected by the transforms).
        Used internally to auto-scale. """
        halfHeight = 0
        for component in self.components:
            componentMaxY = np.max(np.abs(component.xy), axis=0)[1]
            if componentMaxY > halfHeight:
                halfHeight = componentMaxY

        if halfHeight == float("+inf"):
            raise ValueError("Half height cannot be infinite")
            
        return halfHeight

    @property
    def centroid(self):
        xy = []
        for component in self.components:
            xy.extend(component.xy)
        return np.mean(xy, axis=0)

    @property
    def patches2D(self):
        return [c.patch for c in self.components]

    @property
    def length(self):
        return np.sum([c.length for c in self.components])


class ObjectGraphic(Graphic):
    def __init__(self, diameter, x=0, fill=True, color='b', label=None):
        self.diameter = diameter
        self.fill = fill
        self.color = color
        super(ObjectGraphic, self).__init__(x=x, fixedWidth=False, label=label)

    @property
    def components(self):
        if self._components is None:
            self._components = [Arrow(dy=self.diameter, y=-self.diameter / 2, color=self.color, fill=self.fill)]
        return self._components


class ImageGraphic(Graphic):
    def __init__(self, diameter, x=0, fill=True, color='r'):
        self.diameter = diameter
        self.fill = fill
        self.color = color
        super(ImageGraphic, self).__init__(x=x, fixedWidth=False)

    @property
    def components(self):
        if self._components is None:
            self._components = [Arrow(dy=self.diameter, y=-self.diameter / 2, color=self.color, fill=self.fill)]
        return self._components


class LampGraphic(Graphic):
    def __init__(self, diameter, x=0, label=None):
        self.diameter = diameter
        super(LampGraphic, self).__init__(x=x, fixedWidth=False, label=label)

    @property
    def components(self):
        if self._components is None:
            self._components = [Rectangle((-0.08, -self.diameter / 2), width=0.16, height=self.diameter,
                                          color='y', fill=True)]
        return self._components


class MatrixGraphic(Graphic):
    def __init__(self, matrix, x=0.0, fixedWidth=False):
        self.matrix = matrix
        self.displayComponents = False
        super(MatrixGraphic, self).__init__(x=x, fixedWidth=fixedWidth, label=self.matrix.label)

    @property
    def components(self):
        if self._components is None:
            self._components = self.mainComponents
            self._components.extend(self.apertureComponents)
        return self._components

    @property
    def mainComponents(self):
        """ Main graphic components of the element.

        Notes
        -----
        Default is a black box of appropriate length.
        """
        self.useAutoScale = False

        halfHeight = self.matrix.largestDiameter / 2
        if halfHeight == float("+Inf"):
            halfHeight = self.matrix.displayHalfHeight()

        return [Rectangle(xy=(0, -halfHeight), width=self.matrix.L, height=2*halfHeight)]

    @property
    def apertureComponents(self):
        if self.matrix.apertureDiameter != float('+Inf'):
            halfHeight = self.matrix.apertureDiameter / 2.0
            return [ApertureBars(y=halfHeight, width=self.matrix.L)]
        else:
            return []

    @property
    def cardinalPoints(self) -> List[Point]:
        points = []
        for f in self.matrix.focusPositions(self.x):
            if f is not None:
                points.append(Point(x=f))
        return points

    @property
    def verticesPoints(self) -> List[Point]:
        return [Point(self.x + self.matrix.frontVertex, y=self.halfHeight * 0.1, text='$V_f$', color='0.5'),
                Point(self.x + self.matrix.backVertex, y=self.halfHeight * 0.1, text='$V_b$', color='0.5')]

    @property
    def pointsOfInterest(self):
        labels = {}  # Gather labels at same z
        for pointOfInterest in self.matrix.pointsOfInterest(self.x):
            zStr = "{0:3.3f}".format(pointOfInterest['z'])
            label = pointOfInterest['label']
            if zStr in labels:
                labels[zStr] = labels[zStr] + ", " + label
            else:
                labels[zStr] = label

        points = []
        for zStr, label in labels.items():
            points.append(Point(text=label, x=float(zStr), y=-self.halfHeight * 0.2))
        return points

    def addPrincipalPlanes(self):
        halfHeight = self.halfHeight
        (p1, p2) = self.matrix.principalPlanePositions(z=self.x)

        if p1 is None or p2 is None:
            return

        self.lines.append(Line([p1, p1], [-halfHeight, halfHeight], lineStyle='--'))
        self.lines.append(Line([p2, p2], [-halfHeight, halfHeight], lineStyle='--'))

        self.points.append(Point(p1, halfHeight * 1.1, '$P_f$'))
        self.points.append(Point(p2, halfHeight * 1.1, '$P_b$'))

        (f1, f2) = self.matrix.effectiveFocalLengths()
        FFL = self.matrix.frontFocalLength()
        BFL = self.matrix.backFocalLength()
        (F1, F2) = self.matrix.focusPositions(z=self.x)

        h = halfHeight * 0.4

        # Front principal plane to front focal spot (effective focal length)
        self.annotations.append(ArrowAnnotation(A=(p1, h), B=(F1, h)))
        self.points.append(Point(p1 - f1 / 2, h*1.1, 'EFL = {0:0.1f}'.format(f1), hasMarker=False))

        # Back principal plane to back focal spot (effective focal length)
        self.annotations.append(ArrowAnnotation(A=(p2, -h), B=(F2, -h)))
        self.points.append(Point(p2 + f2 / 2, -h*0.9, 'EFL = {0:0.1f}'.format(f2), hasMarker=False))

        # Front vertex to front focal spot (front focal length or FFL)
        h = halfHeight * 0.7
        self.annotations.append(ArrowAnnotation(A=(self.matrix.frontVertex, h), B=(F1, h)))
        self.points.append(Point((self.matrix.frontVertex + F1) / 2, h*1.06, 'FFL = {0:0.1f}'.format(FFL),
                                 hasMarker=False))

        # Back vertex to back focal spot (back focal length or BFL)
        self.annotations.append(ArrowAnnotation(A=(self.matrix.backVertex, -h), B=(F2, -h)))
        self.points.append(Point((self.matrix.backVertex + F2) / 2, -0.94*h, 'BFL = {0:0.1f}'.format(BFL),
                                 hasMarker=False))

    def display(self):
        """ Display this component, without any ray tracing but with
        all of its cardinal points and planes.

        Examples
        --------
        >>> from raytracing import *
        >>> # Mat is an ABCD matrix of an object
        >>> Mat= Matrix(A=1,B=0,C=-1/5,D=1,physicalLength=2,frontVertex=-1,backVertex=2,
        >>>            frontIndex=1.5,backIndex=1,label='Lens')
        >>> Mat.display()

        And the result is shown in the following figure:

        .. image::  /images/matrixGraphicDisplay.png
            :width: 70%
            :align: center


        Notes
        -----
        If the component has no power (i.e. C == 0) this will fail.
        """
        self.points = []
        self.points.extend(self.cardinalPoints)
        if self.matrix.L != 0:
            self.points.extend(self.verticesPoints)
        self.points.extend(self.pointsOfInterest)

        self.addPrincipalPlanes()

        from .figure import MplFigure
        from .imagingpath import ImagingPath
        path = ImagingPath(elements=[self.matrix])
        figure = MplFigure(path)
        figure.graphicGroups['Elements'] = [self]
        if self.displayComponents:
            path.elements = self.matrix
            figure.setGraphicsFromOpticalPath()
        figure.create(title="Element properties")
        figure.display2D(interactive=False)


class LensGraphic(MatrixGraphic):
    def __init__(self, matrix, x=0.0, fixedWidth=False, minSize=0):
        # if matrix.apertureDiameter == float('+Inf') and minSize > matrix.largestDiameter:
        #     matrix._physicalHalfHeight = minSize

        super(LensGraphic, self).__init__(matrix, x=x, fixedWidth=fixedWidth)

    @property
    def mainComponents(self):
        return [DoubleThinArrow(self.matrix.displayHalfHeight()*2)]


class ApertureGraphic(MatrixGraphic):
    def __init__(self, matrix, x=0.0):
        super().__init__(matrix, x=x)

    @property
    def mainComponents(self):
        return []


class SurfacesGraphic(MatrixGraphic):
    def __init__(self, matrix, x=0.0):
        self.surfaces = matrix.surfaces
        self.corners = None

        super(SurfacesGraphic, self).__init__(matrix, x=x, fixedWidth=True)

    @property
    def mainComponents(self):
        halfHeight = self.matrix.displayHalfHeight()

        if len(self.surfaces) == 1:
            return [Surface(self.surfaces[0], halfHeight)]

        z = 0
        components = []
        for i, surfaceA in enumerate(self.surfaces[:-1]):
            surfaceB = self.surfaces[i+1]
            p = SurfacePair(surfaceA, surfaceB, x=z, halfHeight=halfHeight)
            z += surfaceA.L
            components.append(p)

        self.corners = [components[0].corners[0], components[-1].corners[1]]
        return components

    @property
    def apertureComponents(self):
        halfHeight = self.matrix.displayHalfHeight()

        if len(self.surfaces) == 1:
            return []

        outerWidth = self.corners[1] - self.corners[0]
        return [ApertureBars(y=halfHeight, x=self.corners[0], width=outerWidth)]


class MatrixGroupGraphic(MatrixGraphic):
    def __init__(self, matrixGroup, x=0.0, displayComponents=True):
        super().__init__(matrixGroup, x=x)
        self.matrixGroup = matrixGroup
        self.displayComponents = displayComponents

    @property
    def L(self):
        L = 0
        for element in self.matrixGroup.elements:
            L += element.L
        return L

    @property
    def components(self):
        if self._components is None:
            self._components = self.mainComponents
        return self._components

    @property
    def standAloneGraphics(self):
        graphics = []
        z = 0
        for element in self.matrixGroup.elements:
            graphic = GraphicOf(element, x=z + self.x)
            if graphic is not None:
                graphics.append(graphic)
            z += element.L
        return graphics

    @property
    def pointsOfInterest(self):
        """
        Labels of general points of interest are drawn below the
        axis, at 25% of the largest diameter.

        AS and FS are drawn at 110% of the largest diameter
        """
        # todo: clean duplicate code: MatrixGroupGraphic.pointsOfInterest and Figure.pointsOfInterest

        labels = {}  # Gather labels at same z

        # For the group as a whole, then each element
        for pointOfInterest in self.matrixGroup.pointsOfInterest(z=self.x):
            zStr = "{0:3.3f}".format(pointOfInterest['z'])
            label = pointOfInterest['label']
            if zStr in labels:
                labels[zStr] = labels[zStr] + ", " + label
            else:
                labels[zStr] = label

        zElement = 0
        # Points of interest for each element
        for element in self.matrixGroup.elements:
            pointsOfInterest = element.pointsOfInterest(zElement)

            for pointOfInterest in pointsOfInterest:
                zStr = "{0:3.3f}".format(pointOfInterest['z'])
                label = pointOfInterest['label']
                if zStr in labels:
                    labels[zStr] = labels[zStr] + ", " + label
                else:
                    labels[zStr] = label
            zElement += element.L

        halfHeight = self.matrixGroup.largestDiameter / 2

        points = []
        for zStr, label in labels.items():
            points.append(Point(text=label, x=float(zStr), y=-halfHeight * 0.5))
        return points


class GRINGraphic(MatrixGraphic):
    def __init__(self, grin, x=0.0):
        super().__init__(grin, x=x)

    @property
    def components(self):
        if self._components is None:
            self._components = self.mainComponents
            self._components.extend(self.apertureComponents)
        return self._components

    @property
    def mainComponents(self):
        self.useAutoScale = False

        halfHeight = self.matrix.largestDiameter / 2
        if halfHeight == float("+Inf"):
            halfHeight = self.matrix.displayHalfHeight()

        """
        We fake a gradient by drawing several filled rectangles
        There may be a solution here
        https://stackoverflow.com/questions/24976471/matplotlib-rectangle-with-color-gradient-fill
        but it does not integrate nicely with  the component strategy we have taken (patches).
        """

        components = []
        nSlices = 40
        sliceThickness = 2*halfHeight/nSlices
        for i in range(nSlices):
            indexCorrection = abs(nSlices/2-i)*0.02
            colorValue = 1.0 - np.min([(self.matrix.n0 - indexCorrection - 1) ** 2 / 2, 0.5])
            color = (colorValue - 0.1, colorValue, 0.95)
            components.append(Rectangle(xy=(0, -halfHeight + i*sliceThickness), 
                                        width=self.matrix.L, 
                                        height=sliceThickness, 
                                        fill=True, 
                                        color=color))
        return components

class ObjectiveGraphic(MatrixGroupGraphic):
    def __init__(self, objective, x=0.0):
        self.matrixGroup = objective
        super().__init__(objective, x=x, displayComponents=False)

    @property
    def components(self):
        if self._components is None:
            self._components = self.mainComponents
        return self._components

    @property
    def mainComponents(self):
        self.useAutoScale = False

        L = self.matrixGroup.focusToFocusLength
        wd = self.matrixGroup.workingDistance
        halfHeight = self.matrixGroup.backAperture / 2
        shoulder = halfHeight / self.matrixGroup.NA

        points = [(0, halfHeight),
                  ((L - shoulder), halfHeight),
                  ((L - wd), self.matrixGroup.frontAperture / 2),
                  ((L - wd), -self.matrixGroup.frontAperture / 2),
                  ((L - shoulder), -halfHeight),
                  (0, -halfHeight),
                  (0, halfHeight)]

        if self.matrixGroup.isFlipped:
            points = [(-a + L, b) for a, b in points]

        components = [Polygon(points, lineStyle='--')]

        z = 0
        for element in self.matrixGroup.elements:
            if element.apertureDiameter != float('+Inf'):
                halfHeight = self.matrix.apertureDiameter / 2.0
                components.append(ApertureBars(x=z, y=halfHeight, width=element.L))
            z += element.L

        self.points = self.cardinalPoints

        return components


class GraphicOf:
    def __new__(cls, element, x=0.0, minSize=0) -> Union[MatrixGraphic, None, list]:
        elementType = type(element)
        instance = type(element).__name__
        if issubclass(elementType, Objective):
            return ObjectiveGraphic(element, x=x)
<<<<<<< HEAD
        if instance == 'Lens':
            return LensGraphic(element, x=x, minSize=minSize)
        if instance == 'Space':
            return None
        if instance == 'Aperture':
=======
        if issubclass(elementType, Lens):
            return LensGraphic(element, x=x, minSize=minSize)
        if issubclass(elementType, Space):
            return None
        if issubclass(elementType, Aperture):
>>>>>>> 36a8fc99
            return ApertureGraphic(element, x=x)
        if instance == 'GRIN':
            return GRINGraphic(element, x=x)
        if element.surfaces:
            return SurfacesGraphic(element, x=x)
        if issubclass(elementType, MatrixGroup):
            return MatrixGroupGraphic(element, x=x)
        else:
            return MatrixGraphic(element, x=x)<|MERGE_RESOLUTION|>--- conflicted
+++ resolved
@@ -495,19 +495,11 @@
         instance = type(element).__name__
         if issubclass(elementType, Objective):
             return ObjectiveGraphic(element, x=x)
-<<<<<<< HEAD
-        if instance == 'Lens':
-            return LensGraphic(element, x=x, minSize=minSize)
-        if instance == 'Space':
-            return None
-        if instance == 'Aperture':
-=======
         if issubclass(elementType, Lens):
             return LensGraphic(element, x=x, minSize=minSize)
         if issubclass(elementType, Space):
             return None
         if issubclass(elementType, Aperture):
->>>>>>> 36a8fc99
             return ApertureGraphic(element, x=x)
         if instance == 'GRIN':
             return GRINGraphic(element, x=x)
