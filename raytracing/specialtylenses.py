from .matrixgroup import *
from .materials import *
from math import *
import matplotlib.transforms as transforms

"""
General classes for making special lenses: achromat doublet lenses
and objective lenses. Each of these remain an approximation of the
actual optical element: for instance, achromats are approximated
and do not exhibit chromatic aberrations because there is a single
index of refraction (at the design wavelength). Similarly, objectives
are approximated to have the same physical characteristics but do not
exhibit field curvature, aberrations and all.

Each class is the base class for specific manufacturers class:
for instance, thorlabs achromats or edmund optics achromats both 
derive from AchromatDoubletLens(). Olympus objectives derive from
the Objective() class.

"""


class AchromatDoubletLens(MatrixGroup):
    """ 
    General Achromat doublet lens with an effective focal length of fa, back focal
    length of fb.  The values fa and fb are used to validate the final focal lengths
    and back focal lengths that are obtained from the combination of elements.
    Most manufacturer's specifiy 1% tolerance, so if fa is more than 1% different
    from the final focal length, a warning is raised.

    Parameters
    ----------
    fa : float
        The effective focal length
    fb : float
        The back focal length
    R1 : float
        The first radius
    R2 : float
        The second radius
    R3 : float
        The third radius
    tc1 : float
        The first center thickness
    tc2 : float
        The second center thickness
    te : float
        The edge thickness
    n1 : float
        The refraction index of the first material
    n2 : float
        The refractive index of the second material
    diameter : float
        The diameter of the lens
    mat1 : object of Matrix class
        The transfer matrix of the first lens
    mat2 : object of Matrix class
        The transfer matrix of the second lens
    wavelengthRef : float
        The defined wavelength
    url : string
        A link to find more info for the lens
    label : string
        The name of the lens

    Notes
    -----
    Nomenclature from Thorlabs:
    https://www.thorlabs.com/newgrouppage9.cfm?objectgroup_id=120 

    With Edmund optics, the sign of the various radii can change depending on
    some of the components (i.e. PN_85_877 for instance)

    """

    def __init__(self, fa, fb, R1, R2, R3, tc1, tc2, te, n1, n2, diameter, mat1=None, mat2=None, wavelengthRef=None,
                 url=None, label=''):
        self.fa = fa
        self.fb = fb
        self.R1 = R1
        self.R2 = R2
        self.R3 = R3
        self.tc1 = tc1
        self.tc2 = tc2
        self.te = te
        self.n1 = n1
        self.n2 = n2
        self.mat1 = mat1
        self.mat2 = mat2
        self.url = url

        elements = []
        elements.append(DielectricInterface(n1=1, n2=n1, R=R1, diameter=diameter))
        elements.append(Space(d=tc1, n=n1))
        elements.append(DielectricInterface(n1=n1, n2=n2, R=R2, diameter=diameter))
        elements.append(Space(d=tc2, n=n2))
        elements.append(DielectricInterface(n1=n2, n2=1, R=R3, diameter=diameter))
        super(AchromatDoubletLens, self).__init__(elements=elements, label=label)
        self.apertureDiameter = diameter

        if abs(self.tc1 + self.tc2 - self.L) / self.L > 0.02:
            msg = "Obtained thickness {0:.4} is not within 2%% of expected {1:.4}".format(self.tc1 + self.tc2, self.L)
            warnings.warn(msg, UserWarning)

        # After having built the lens, we confirm that the expected effective
        # focal length (fa) is actually within 1% of the calculated focal length
        (f, f) = self.focalDistances()
        if abs((f - fa) / fa) > 0.01:
            msg = "Doublet {2}: Obtained effective focal length {0:.4} is not within 1% of " \
                  "expected {1:.4}".format(f, fa, self.label)
            warnings.warn(msg, UserWarning)
        BFL = self.backFocalLength()
        if abs((BFL - fb) / fb) > 0.01:
            msg = "Doublet {2}: Obtained back focal length {0:.4} is not within 1% of " \
                  "expected {1:.4}".format(BFL, fb, self.label)
            warnings.warn(msg, UserWarning)

        h = self.largestDiameter / 2.0
        phi1 = math.asin(h / abs(self.R1))
        corner1 = self.frontVertex + self.R1 * (1.0 - math.cos(phi1))

        phi3 = math.asin(h / abs(self.R3))
        corner3 = self.backVertex + self.R3 * (1.0 - math.cos(phi3))
        if abs(((corner3 - corner1) / self.te) - 1.0) > 0.05:
            msg = "Doublet {2}: obtained thickness {0:.1f} does not match expected " \
                  "{1:0.1f}".format(corner3 - corner1, self.te, self.label)
            warnings.warn(msg, UserWarning)

    def pointsOfInterest(self, z):
        """ List of points of interest for this element as a dictionary:

        Parameters
        ----------
        z : float
            The position
        """
        (f1, f2) = self.focusPositions(z)
        return [{'z': f1, 'label': '$F_f$'}, {'z': f2, 'label': '$F_b$'}]

<<<<<<< HEAD
    def effectiveFocalLengths(self, wavelength=None):
        if wavelength is not None:
            pass
        else:
            pass


=======
>>>>>>> 968c6935
class SingletLens(MatrixGroup):
    """
    General singlet lens with an effective focal length of f, back focal
    length of fb.  The values f and fb are used to validate the final focal lengths
    and back focal lengths that are obtained from the combination of elements.
    Most manufacturer's specifiy 1% tolerance, so if f is more than 1% different
    from the final focal length, a warning is raised.

        Parameters
    ----------
    f : float
        The effective focal length
    fb : float
        The back focal length
    R1 : float
        The first radius
    R2 : float
        The second radius
    tc : float
        The center thickness
    te : float
        The edge thickness
    n : float
        The refraction index of the material
    diameter : float
        The diameter of the lens
    mat1 : object of Matrix class
        The transfer matrix of the lens
    wavelengthRef : float
        The defined wavelength
    url : string
        A link to find more info for the lens
    label : string
        The name of the lens


    Notes
    -----
    Nomenclature from Thorlabs:
    https://www.thorlabs.com/images/TabImages/Plano-Convex_Lens_Schematic.gif

    """

    def __init__(self, f, fb, R1, R2, tc, te, n, diameter, mat1=None, wavelengthRef=None,
                 url=None, label=''):
        self.f = f
        self.fb = fb
        self.R1 = R1
        self.R2 = R2
        self.tc = tc
        self.te = te
        self.n = n
        self.mat = mat
        self.url = url

        elements = []
        elements.append(DielectricInterface(n1=1, n2=n, R=R1, diameter=diameter))
        elements.append(Space(d=tc, n=n))
        elements.append(DielectricInterface(n1=n, n2=1, R=R2, diameter=diameter))
        super(SingletLens, self).__init__(elements=elements, label=label)
        self.apertureDiameter = diameter

        if abs(self.tc - self.L) / self.L > 0.02:
            msg = "Obtained thickness {0:.4} is not within 2%% of expected {1:.4}".format(self.tc1, self.L)
            warnings.warn(msg, UserWarning)

        # After having built the lens, we confirm that the expected effective
        # focal length (fa) is actually within 1% of the calculated focal length
        (f_f, f_b) = self.focalDistances()
        if abs((f_f - f) / f) > 0.01:
            msg = "Singlet {2}: Obtained effective focal length {0:.4} is not within 1% of " \
                  "expected {1:.4}".format(f_f, fb, self.label)
            warnings.warn(msg, UserWarning)
        BFL = self.backFocalLength()
        if abs((BFL - fb) / fb) > 0.01:
            msg = "Singlet {2}: Obtained back focal length {0:.4} is not within 1% of " \
                  "expected {1:.4}".format(BFL, fb, self.label)
            warnings.warn(msg, UserWarning)

        h = self.largestDiameter / 2.0
        phi1 = math.asin(h / abs(self.R1))
        corner1 = self.frontVertex + self.R1 * (1.0 - math.cos(phi1))

        phi2 = math.asin(h / abs(self.R2))
        corner2 = self.backVertex + self.R2 * (1.0 - math.cos(phi2))
        if abs(((corner2 - corner1) / self.te) - 1.0) > 0.05:
            msg = "Singlet {2}: obtained thickness {0:.1f} does not match expected " \
                  "{1:0.1f}".format(corner2 - corner1, self.te, self.label)
            warnings.warn(msg, UserWarning)

    def pointsOfInterest(self, z):
        """ List of points of interest for this element as a dictionary:

        Parameters
        ----------
        z : float
            The position

        """
        (f1, f2) = self.focusPositions(z)
        return [{'z': f1, 'label': '$F_f$'}, {'z': f2, 'label': '$F_b$'}]


class Objective(MatrixGroup):

    """
    Parameters
    ----------
    f : float
        The focal length
    NA : float
        The numerical aperture
    focusToFocusLength : float
        The distance between the front focal point to the back focal point.
    backAperture : float
        The back aperture
    workingDistance : float
        The distance from the front lens element of the objective to the closest surface.
    url : string
        A link to find more info for the lens
    label : string
        The name of the lens

    """
    warningDisplayed = False

    def __init__(self, f, NA, focusToFocusLength, backAperture, workingDistance, url=None, label=''):
        """ General microscope objective, approximately correct.

        We model the objective as an ideal lens with back focal point at the entrance
        and front focal plane "working distance" after the last surface.
        In between, we propagate from one principal plane to another with the identity
        matrix, with the planes separated by focusToFocusLength-2*f
        All the elements that describe this objective will cumulate to a total distance
        of focusToFocusLength.  However, the physical length of the objective is shorter:
        the focal point is outside the objective, therefore the objective has an actual
        length of focusToFocusLength-workingDistance.
        The numerical aperture is used to estimate the front aperture.
        """

        self.f = f
        self.NA = NA
        self.focusToFocusLength = focusToFocusLength
        self.backAperture = backAperture
        self.workingDistance = workingDistance
        self.frontAperture = 2 * (NA * workingDistance)
        self.isFlipped = False
        self.url = url

        elements = [Aperture(diameter=backAperture, label="backAperture"),
                    Space(d=f),
                    Matrix(1, 0, 0, 1, physicalLength=focusToFocusLength - 2 * f),
                    Lens(f=f),
                    Space(d=f - workingDistance),
                    Aperture(diameter=self.frontAperture, label="frontAperture"),
                    Space(d=workingDistance)]

        super(Objective, self).__init__(elements=elements, label=label)

        self.frontVertex = 0
        self.backVertex = focusToFocusLength - workingDistance
        self.apertureDiameter = backAperture

        if not Objective.warningDisplayed:
            msg = "Objective class not fully tested. \
No guarantee that apertures and field of view will exactly \
reproduce the objective."
            warnings.warn(msg, FutureWarning)
            Objective.warningDisplayed = True

    def flipOrientation(self):
        super(Objective, self).flipOrientation()
        self.isFlipped = not self.isFlipped

        z = 0
        for element in self.elements:
            if element.label == "frontAperture":
                if not self.isFlipped:
                    self.backVertex = z
                else:
                    self.frontVertex = z
            elif element.label == "backAperture":
                if not self.isFlipped:
                    self.frontVertex = z
                else:
                    self.backVertex = z

            z = z + element.L
        return self

    def pointsOfInterest(self, z):
        """ List of points of interest for this element as a dictionary:

        Parameters
        ----------
        z : float
            The position
        """
        if self.isFlipped:
            return [{'z': z + self.focusToFocusLength, 'label': '$F_b$'}, {'z': z, 'label': '$F_f$'}]
        else:
            return [{'z': z, 'label': '$F_b$'}, {'z': z + self.focusToFocusLength, 'label': '$F_f$'}]<|MERGE_RESOLUTION|>--- conflicted
+++ resolved
@@ -137,16 +137,12 @@
         (f1, f2) = self.focusPositions(z)
         return [{'z': f1, 'label': '$F_f$'}, {'z': f2, 'label': '$F_b$'}]
 
-<<<<<<< HEAD
     def effectiveFocalLengths(self, wavelength=None):
         if wavelength is not None:
             pass
         else:
             pass
 
-
-=======
->>>>>>> 968c6935
 class SingletLens(MatrixGroup):
     """
     General singlet lens with an effective focal length of f, back focal
