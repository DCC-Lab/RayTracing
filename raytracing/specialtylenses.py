--- conflicted
+++ resolved
@@ -145,21 +145,13 @@
         (f1, f2) = self.focusPositions(z)
         return [{'z': f1, 'label': '$F_f$'}, {'z': f2, 'label': '$F_b$'}]
 
-<<<<<<< HEAD
-    # def effectiveFocalLengths(self, wavelength=None):
-    #     if wavelength is not None:
-    #         pass
-    #     else:
-    #         pass
-=======
     @property
     def surfaces(self) -> List[Interface]:
         return [SphericalInterface(R=self.R1, L=self.tc1, n=self.n1),
                 SphericalInterface(R=self.R2, L=self.tc2, n=self.n2),
                 SphericalInterface(R=self.R3)]
 
->>>>>>> 98e0f5a4
-
+      
 class SingletLens(MatrixGroup):
     """
     General singlet lens with an effective focal length of f, back focal
@@ -204,11 +196,8 @@
     """
 
     def __init__(self, f, fb, R1, R2, tc, te, n, diameter, mat=None, wavelengthRef=None,
-<<<<<<< HEAD
                  url=None, label='', wavelength=None):
-=======
-                 url=None, label=''):
->>>>>>> 98e0f5a4
+
         self.f = f
         self.fb = fb
         self.R1 = R1
