# Tools and tutorial on practical ray tracing for microscopy

Best viewed and edited with [Typora](http://typora.io).

>  This file is public on the RayTracing repository, but cannot be copied outside of the DCCLab group: we are working on an article, and I purposely left the file on GitHub.  I understand people outside the group may see the article before it is complete but the file is copyrighted to the group and the authors. Do not use or distribute outside of DCCLab.
>
> Daniel Cote, May 5th, 2020, dccote@cervo.ulaval.ca

[TOC]

## Authors

**Very likely:** Valérie Pineau Noel, Elahe Parham, Shadi Massoumi, François Côté

**Possible:** Gabriel Genest, Ludovick Bégin, Marc-André Vigneault, others

**Certain**: Daniel C. Côté

## Abstract

1. Simple optical design, first line of defense: objects, images, but also apertures, aperture stops, field stops, and invariant
2. **For students and non optical designers**
3. Simple Python library for tracing rays, few dependencies: only depends on `matplotlib`, Python >3.6
4. Documented code, simplicity before power, but still, very powerful.

## Introduction

- Optical design is everywhere, although not referred to by this name. Students need to know certain system properties to successfully build their systems. However, not everyone has the knowledge from undergraduate courses or experience. Of course, when needed eventually, many people dig in and figure it out, but not everyone actually digs in. This in fact, includes many people such as the last author of this article.
- Tedious to obtain numbers even if formalism is not particularly complicated
- Zemax, CodeV and others have a steep learning curve.
- This Python module is designed to provide answers (and teach!) to non-experts so they can identify weaknesses in their optical systems, in particular microscopes, but also fiber-based devices or illumination devices. 

## Formalism

### Rays through optical elements

For completeness, we start with a very compact introduction to the ray matrix formalism.  The ABCD matrix formalism (or ray matrices) allows a ray (column vector) to be transformed from one reference plane to another through different optical elements (represented by matrices). A ray is defined as :
$$
\mathbf{r} \equiv \Biggl[ \begin{matrix}
y \\
\theta \\
\end{matrix} \Biggr]
$$
with $y$ the distance to the optical axis and $\theta$ the angle that this beam makes with the optical axis of the system. The optical axis of an optical system is defined as the imaginary line passing through the center of the elements. Note that there are other definitions of the ray by some authors that include the index of refraction directly in the ray definition, but these are not used here **[Reference?]**. A set of $2 \times 2$ matrices is used to represent the transformations that optical elements impart on the ray. A matrix is represented in general by:

$$
\mathbf{M} = \Biggl[ 
\begin{matrix}
A & B \\
C & D
\end{matrix}
\Biggr]
$$

and describes everything about the transformation of a ray between two reference planes. It transforms a ray with a left-multiplication $\mathbf{r}^\prime = \mathbf{M} \mathbf{r}$, which gives explicitly:

$$
y^\prime = A y + B \theta,
$$

$$
\theta^\prime = C y + D \theta.
$$
**[Redo this figure better? translate, also add vertices and length - Val]** 

<img src="article.assets/variables.png" alt="image-20200512140455081" style="zoom: 25%;" />

There really are only two transformations that need to be described to recover the behavior of any optical elements: the propagation by a distance $d$ in any homogeneous medium, described by the simple following matrix :
$$
\mathbf{S}(d) = \Biggl[ 
\begin{matrix}
1 & d \\
0 & 1
\end{matrix}
\Biggr],
$$
and the crossing of a ray from a dielectric medium of index $n_1$ to a medium of index $n_2$ through a curved interface of radius $R$ (with $R>0$ when convex):
$$
\mathbf{D}(n_1, n_2, R) = 
\Biggr[
\begin{matrix}
1 & 0 \\
-\frac{n_2-n_1}{n_2 R} & \frac{n_1}{n_2}
\end{matrix}
\Biggl],
$$
which can be derived using geometry and Snell's law.  We note that the determinant in general is:

$$
\det\ \mathbf{M} = AD-BC=\frac{n_1}{n_2},
$$
where $n_1$ is the refractive index at the entry plane and $n_2$ at the exit plane. A ray $\mathbf{r}$ that crosses the elements  $\mathbf{M}_1,\mathbf{M}_2,\mathbf{M}_3, ... \mathbf{M}_i$ will be transformed into $\mathbf{r}^\prime$ by the sequential *left* application of the matrices representing the elements (note the order of multiplication): 

$$
\mathbf{r}^\prime = \mathbf{M}_i,...\mathbf{M}_3,\mathbf{M}_2 \mathbf{M}_1 \mathbf{r} = \mathbf{M} \mathbf{r}.
$$

### Useful properties

From this, we can already extract important properties for any optical systems:

1. When $B=0$, we have an **imaging condition** where an object at the entrance is imaged at the exit plane, since a ray originating from a height $y$ reaches a height $y^\prime=Ay$, independent of the angle of emission $\theta$. Naturally, $A$ is the transverse magnification, and $D$ is the angular magnification. *[show a figure.]*,
2. **The equivalent focal distance** for any system is $C = -\frac{1}{f}$ *[Check index of refraction  show a figure.]*,
3. **Principal planes:** Focal distances are measured from principal planes, which are planes of unity magnification in any systems where all the focusing power is concentrated. They are located at $L_\mathrm{PP_i} = \frac{{{n_1}/{n_2} - D}}{C}$ and $L_\mathrm{PP_o} = \frac{{1 - A}}{C}$. *[Explain and discuss signs, show a figure*]
4. **Optical invariant:** Finally, it can be shown that the product $n ( y_1 \theta_2 - y_2 \theta_1)$ for any two rays at a given point is a constant throughout the system.  Therefore if a component cannot "support" a certain product, then it becomes clear the rays will be blocked.

### Use of formalism in examples

We can easily recover the position of an image with respect to the position of an object  with a thin lens matrix:
$$
\mathbf{S}(d_i) \mathbf{L}(f) \mathbf{S}(d_o) =
\Biggr[
\begin{matrix}
1 - \frac{d_i}{f} & d_o + d_i \left( 1 - \frac{d_o}{f}\right) \\
-\frac{1}{f} & 1-\frac{s_o}{f}
\end{matrix}
\Biggl].
$$
With $d_o + d_i \left( 1 - \frac{d_o}{f}\right) = 0$ (i.e. the imaging condition), we can simplify to the well known $\frac{1}{d_o} + \frac{1}{d_i} = \frac{1}{f}$, with distance $d_o, d_i$ positive for real objects and images.

Although we always use the thin lens matrix, it is simple to obtain an expression for the focal length of a thin lens made of a material of index $n$ and two curved surfaces of radii $R_1$ and $R_2$ with :
$$
\Biggr[
\begin{matrix}
1 & 0 \\
-\frac{1-n}{R_2} & n
\end{matrix}
\Biggl]
\Biggr[
\begin{matrix}
1 & 0 \\
-\frac{n-1}{n R_1} & \frac{1}{n}
\end{matrix}
\Biggl]
=
\Biggr[
\begin{matrix}
1 & 0 \\
-(n-1)\left( \frac{1}{R_1} - \frac{1}{R_2}  \right) & 1
\end{matrix}
\Biggl]
\equiv
\Biggr[
\begin{matrix}
1 & 0 \\
-\frac{1}{f} & 1
\end{matrix}
\Biggl]
.
$$
We recover the Lensmaker equation for thin lenses with $C = -1/f$. Of course, within the paraxial equation more complex lenses can be modelled such as achromatic doublets. Thorlabs and Edmund Optics for instance both provide the three radii of curvatures $R_1, R_2, R_3$ of dielectric interfaces as well as the thickness $t_1, t_2$ and indices $n_1,n_2$ of both materials required to compute the properties of their doublets.  It becomes a simple application of the formalism to recover the expected focal length from an achromatic doublets in air with:
$$
\mathbf{L}_\text{AD}(R_1,R_2,R_3,t_1, t_2, n_1, n_2) \equiv \mathbf{D}(R_3, n_2, 1)\mathbf{S}(t_2)\mathbf{D}(R_2, n_1, n_2)\mathbf{S}(t_1)\mathbf{D}(R_1, 1, n_1).
$$
where the equivalent focal length and the principal planes are obtained.  It will be shown below that many achromatic lenses from manufacturers are included in the module.

Finally, we can see how a scanning mirror in a microscope is used to scan an incident laser when positionned at the focal spot of a lens. The effect of a mirror on an incident ray is to divert the ray by an angle $\theta$ (the optical angle) when it itself mechanically rotated by an angle $\theta/2$ (the mechanical angle). When this mirror is positionned at the focal point of a lens, we obtain at the other focal plane:
$$
\Biggr[
\begin{matrix}
1 & f \\
0 & 1
\end{matrix}
\Biggl]
\Biggr[
\begin{matrix}
1 & 0 \\
-\frac{1}{f} & 1
\end{matrix}
\Biggl]
\Biggr[
\begin{matrix}
1 & f \\
0 & 1
\end{matrix}
\Biggl]

\Biggr[
\begin{matrix}
0 \\
\theta(t)
\end{matrix}
\Biggl]
=
\Biggr[
\begin{matrix}
0 & f \\
-\frac{1}{f} & 0
\end{matrix}
\Biggl]
\Biggr[
\begin{matrix}
0 \\
\theta(t)
\end{matrix}
\Biggl]
=
\Biggr[
\begin{matrix}
f \theta(t) \\
0
\end{matrix}
\Biggl].
$$
The modulation pattern on $\theta(t)$ is translated to a raster scan in $y(t) = f\theta(t)$, as desired in scanning microscopes. 

<img src="article.assets/matrices.png" alt="image-20200512135616564" style="zoom:25%;" /> **[Reference for this figure?]**

## Apertures

This section contains a description of apertures, how they are not considered in ABCD formalism but can easily be added and how they lead to **Aperture Stop** and **Field Stop**. A section describes the procedure to find the aperture and field stop.

Explain difference between matrix multiplications and tracing: tracing considers apertures but multiplications do not.  Tracing is a multi-step procedure involving ABCD matrix multiplications.

**Chief** and **marginal** rays (validate definitions, especially axial or marginal ray?). Simple proof to obtain chief and axial ray and that these two rays are sufficient to describe the light through whole system.

## Collection of rays: as inputs and outputs

To obtain the (relative) intensity of a point on an object, we can trace many rays and collect a histogram of rays as a function of position.

Example: Uniform (validate math!), LambertianRays, 

## Gaussian beams

Free bonus: gaussian beams can use ray matrices (but not apertures).

## `raytracing` module

**A section describes the design goals:** 

1. Simplicity of usage
2. Simplicity of implementation (i.e. code)
3. Provides answers to common questions encountered in the lab
4. Useful teaching tool in optics
   1. Illustration of strategies with real-life examples
   2. Validation of strategies to be taught
   3. Provides real figures to be used in presentations.
   4. Real lenses from real vendors with calculated properties
5. Useful teaching tool in programming
   1. Good object-oriented design that matches "the problem at hand"
   2. Simple, clear implementation following Clean Code practices.
   3. Properly documented
   4. Properly unit tested
   5. Implanted as an easy installable Python module and PyPi.
6. Open sourced



## Object-oriented design

*Everything is a matrix.  Ray matrices combine to give another ray matrix. Yet, not every matrix (or optical path) is an imaging system (for instance, with can model an illumination system, which does not consist of an object and an image). Describe the class hierarchy and show a figure.* `Matrix`, `MatrixGroup`, `OpticalPath`, `ImagingPath`, `Laserpath`.

Explain difference between matrix multiplications and tracing: tracing considers apertures but multiplications do not.



## Examples use:

Relevant examples of how to use the code.

Prepare many different examples, keep them in a directory and show figures.



## Practical examples solved with module

<<<<<<< HEAD
### Widefield microscope

* When the lenses in a 4f system are too small, we get vignetting.  We show a simple imaging system with vignetting, Field Stop poorly placed at a lens instead of the image with fix in next figure.
* Simple 4f system with lenses too small, shows vignetting
* 4f system with bigger lenses, show no more vignetting and good image size

```python
path = ImagingPath()
# Simple 4f system of magnification 1:1
path.append(Space(d=5))
path.append(Lens(f=5), diameter=25.4)
path.append(Space(d=10))
path.append(Lens(f=5), diameter=25.4)
path.append(Space(d=5))
path.append(Aperture(diameter=10),label='Camera')
#...





```


=======
###Widefield microscope

###Simple scanning system

###Laser scanning microscope

###Diffuse source from scattering medium

### Confocal pinhole detection

**[1]. Pawley, James, ed. Handbook of biological confocal microscopy. Vol. 236. Springer Science & Business Media, 2006.
[2]. Veilleux, Israel, et al. "In vivo cell tracking with video rate multimodality laser scanning microscopy." IEEE Journal of selected topics in quantum electronics 14.1 (2008): 10-18.**

**Add microscope setup in figure from [2]**

In confocal laser scanning microscopy, the pinhole must match the size of the Airy disk formed at the sample to produce a good optical sectioning [1]. Since the pinhole size plays an important role for the optimization of a confocal system, here we present a way to use the RayTracing module to better understand the impact of tuning the pinhole size of a confocal microscope. The way this works is by sending a large number of rays in the system and computing how many make it through the pinhole. As it can be noticed in Fig x(b), as soon as the pinhole diameter is smaller than the size fitting the focal spot, the transmission efficiency linearly decreases.

<img src="/Users/valeriepineaunoel/Desktop/Figure_1.png" alt="Figure_1" style="zoom:33%;" />

**Caption : Figure x(b) shows the transmission efficiency according to the different pinhole size of the confocal microscope Figx(a) [2].**

###Two-photon descanned detector

###Big detectors (R3896) versus small detectors (GaAsP)

###Illumination system

###Axicon

###Fiber-based collection system
>>>>>>> cd0fbe00



### Laser scanning microscope

* Scanning mirrror at focus gives sweeping line at other focus
* Size of scanning field of view scanned by the galvo scanner

### Confocal pinhole detection

**[1]. Pawley, James, ed. Handbook of biological confocal microscopy. Vol. 236. Springer Science & Business Media, 2006.
[2]. Veilleux, Israel, et al. "In vivo cell tracking with video rate multimodality laser scanning microscopy." IEEE Journal of selected topics in quantum electronics 14.1 (2008): 10-18.**

**Add microscope setup in figure from [2]**

In confocal laser scanning microscopy, the pinhole must match the size of the focal spot formed at the sample to produce good optical sectioning [1]. Since the pinhole size plays an important role for the optimization of a confocal system, here we present a way to use the RayTracing module to better understand the impact of tuning the pinhole size of a confocal microscope. The way this works is by sending a large number of rays in the system and computing how many make it through the pinhole. As it can be noticed in Fig x(b), as soon as the pinhole diameter is smaller than the size fitting the focal spot, the transmission efficiency linearly decreases.



### Illumination system

Kohler illumination, invariant

### Two-photon descanned detector

* Diffuse source from scattering medium
* Size of diffuse source dictates certain detection lenses and parameters
* Big detectors (R3896) versus small detectors (GaAsP)

### Axicon

Requires modification to formalism (minimal)

Can can extent of the line from code

## Discussion and outlook:

Examples of things that could be added:

1. Scanning mirrors.

2. Extract wavefronts 

3. GUI, but not within main code: avoid Zawinski's law of software envelopment (also known as *Zawinski's law*) and [software bloating](https://en.wikipedia.org/wiki/Software_bloat) with popular features:[[13\]](https://en.wikipedia.org/wiki/Jamie_Zawinski#cite_note-aoup-13)[[14\]](https://en.wikipedia.org/wiki/Jamie_Zawinski#cite_note-jf-14)

   > Every program attempts to expand until it can read [mail](https://en.wikipedia.org/wiki/E-mail). Those programs which cannot so expand are replaced by ones which can.

4. Misaligned matrices

5. Polarization

6. 3D rays and 3D rendering 3D export of optical systems

7. Reflections
<|MERGE_RESOLUTION|>--- conflicted
+++ resolved
@@ -264,7 +264,6 @@
 
 ## Practical examples solved with module
 
-<<<<<<< HEAD
 ### Widefield microscope
 
 * When the lenses in a 4f system are too small, we get vignetting.  We show a simple imaging system with vignetting, Field Stop poorly placed at a lens instead of the image with fix in next figure.
@@ -289,40 +288,6 @@
 ```
 
 
-=======
-###Widefield microscope
-
-###Simple scanning system
-
-###Laser scanning microscope
-
-###Diffuse source from scattering medium
-
-### Confocal pinhole detection
-
-**[1]. Pawley, James, ed. Handbook of biological confocal microscopy. Vol. 236. Springer Science & Business Media, 2006.
-[2]. Veilleux, Israel, et al. "In vivo cell tracking with video rate multimodality laser scanning microscopy." IEEE Journal of selected topics in quantum electronics 14.1 (2008): 10-18.**
-
-**Add microscope setup in figure from [2]**
-
-In confocal laser scanning microscopy, the pinhole must match the size of the Airy disk formed at the sample to produce a good optical sectioning [1]. Since the pinhole size plays an important role for the optimization of a confocal system, here we present a way to use the RayTracing module to better understand the impact of tuning the pinhole size of a confocal microscope. The way this works is by sending a large number of rays in the system and computing how many make it through the pinhole. As it can be noticed in Fig x(b), as soon as the pinhole diameter is smaller than the size fitting the focal spot, the transmission efficiency linearly decreases.
-
-<img src="/Users/valeriepineaunoel/Desktop/Figure_1.png" alt="Figure_1" style="zoom:33%;" />
-
-**Caption : Figure x(b) shows the transmission efficiency according to the different pinhole size of the confocal microscope Figx(a) [2].**
-
-###Two-photon descanned detector
-
-###Big detectors (R3896) versus small detectors (GaAsP)
-
-###Illumination system
-
-###Axicon
-
-###Fiber-based collection system
->>>>>>> cd0fbe00
-
-
 
 ### Laser scanning microscope
 
